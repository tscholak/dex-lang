--- conflicted
+++ resolved
@@ -290,18 +290,11 @@
     BaseType _ -> return ty
     TypeVar v -> do
       x <- asks $ flip envLookup v . fst
-<<<<<<< HEAD
-      return $ case x of Nothing -> ty
-                         Just (T ty') -> ty'
-                         Just (L _) -> error "Expected type var"
-    ArrType l a b -> liftM2 (ArrType l) (subst a) (subst b)
-=======
       return $ case x of
         Nothing      -> ty
         Just (T ty') -> ty'
         Just (L _)   -> error $ "Shadowed type var: " ++ pprint v
-    ArrType a b -> liftM2 ArrType (subst a) (subst b)
->>>>>>> 3f877631
+    ArrType l a b -> liftM2 (ArrType l) (subst a) (subst b)
     TabType a b -> liftM2 TabType (subst a) (subst b)
     RecType k r -> liftM (RecType k) $ traverse subst r
     Exists body -> liftM Exists (subst body)
