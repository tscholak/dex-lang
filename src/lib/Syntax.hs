-- Copyright 2019 Google LLC
--
-- Use of this source code is governed by a BSD-style
-- license that can be found in the LICENSE file or at
-- https://developers.google.com/open-source/licenses/bsd

{-# LANGUAGE OverloadedStrings #-}
{-# LANGUAGE DeriveGeneric #-}
{-# LANGUAGE FlexibleContexts #-}
{-# LANGUAGE FlexibleInstances #-}
{-# LANGUAGE GeneralizedNewtypeDeriving #-}
{-# LANGUAGE ScopedTypeVariables #-}
{-# LANGUAGE StrictData #-}
{-# LANGUAGE DeriveFunctor #-}
{-# LANGUAGE PatternSynonyms #-}

module Syntax (
    Type, Kind, BaseType (..), ScalarBaseType (..),
    Effect, EffectName (..), EffectRow (..),
    ClassName (..), TyQual (..), SrcPos, Var, Binder, Block (..), Decl (..),
    Expr (..), Atom (..), ArrowP (..), Arrow, PrimTC (..), Abs (..),
    NaryAbs (..), PrimExpr (..), PrimCon (..), LitVal (..),
    PrimEffect (..), PrimOp (..), EffectSummary (..), UConPat,
    PrimHof (..), LamExpr, PiType, WithSrc (..), srcPos, LetAnn (..),
    BinOp (..), UnOp (..), CmpOp (..), SourceBlock (..),
    ReachedEOF, SourceBlock' (..), SubstEnv, Scope, CmdName (..),
    Val, TopEnv, Op, Con, Hof, TC, Module (..), ImpFunction (..), Statement,
    ImpProg (..), ImpStatement, ImpInstr (..), IExpr (..), IVal, IPrimOp,
    IVar, IType (..), ArrayType, SetVal (..), MonMap (..), LitProg,
<<<<<<< HEAD
    ScalarTableType, ScalarTableVar, BinderInfo (..), UConDef,
    Bindings, UAlt (..), Alt (..), TypeConName, DataConName, varBinding,
=======
    MDImpFunction (..), MDImpProg (..), MDImpInstr (..), MDImpStatement,
    ImpKernel (..), PTXKernel (..), HasIVars (..), IScope,
    ScalarTableType, ScalarTableVar, BinderInfo (..),Bindings,
>>>>>>> 616e729a
    SrcCtx, Result (..), Output (..), OutFormat (..), DataFormat (..),
    Err (..), ErrType (..), Except, throw, throwIf, modifyErr, addContext,
    addSrcContext, catchIOExcept, liftEitherIO, (-->), (--@), (==>),
    sourceBlockBoundVars, uModuleBoundVars, PassName (..), bindingsAsVars,
    freeVars, freeUVars, HasVars, strToName, nameToStr, showPrimName,
    monMapSingle, monMapLookup, newEnv, Direction (..), ArrayRef, Array, Limit (..),
    UExpr, UExpr' (..), UType, UBinder, UAnnBinder, UVar, declAsScope,
    UPat, UPat', PatP, PatP' (..), UModule (..), UDecl (..), UArrow, arrowEff,
    subst, deShadow, scopelessSubst, absArgType, applyAbs, makeAbs,
    applyNaryAbs, freshSkolemVar,
    mkConsList, mkConsListTy, fromConsList, fromConsListTy, extendEffRow,
    scalarTableBaseType, varType, isTabTy, LogLevel (..), IRVariant (..),
    pattern IntLitExpr, pattern RealLitExpr,
    pattern IntVal, pattern UnitTy, pattern PairTy, pattern FunTy,
    pattern FixedIntRange, pattern RefTy, pattern BoolTy, pattern IntTy,
    pattern RealTy, pattern SumTy, pattern BaseTy, pattern UnitVal,
    pattern PairVal, pattern SumVal, pattern PureArrow, pattern ArrayVal,
    pattern RealVal, pattern BoolVal, pattern TyKind, pattern LamVal,
    pattern TabTy, pattern TabTyAbs, pattern TabVal, pattern TabValA,
    pattern Pure, pattern BinaryFunTy, pattern BinaryFunVal,
    pattern EffKind, pattern JArrayTy, pattern ArrayTy)
  where

import qualified Data.Map.Strict as M
import Control.Exception hiding (throw)
import Control.Monad.Fail
import Control.Monad.Identity
import Control.Monad.Writer hiding (Alt)
import Control.Monad.Except hiding (Except)
import qualified Data.Vector.Storable as V
import Data.Foldable (fold)
import Data.List (sort)
import Data.Store (Store)
import Data.Tuple (swap)
import GHC.Generics

import Cat
import Env
import Array

-- === core IR ===

data Atom = Var Var
          | Lam LamExpr
          | Pi  PiType
          | DataCon DataConName [Atom] [Atom]
          | TypeCon TypeConName [Atom]
          | DataConTy TypeConName [Binder] [Binder]
          | TypeConTy [Type]
          | Con Con
          | TC  TC
          | Eff EffectRow
            deriving (Show, Eq, Generic)

data Expr = App Atom Atom
          | Case Atom [Alt]
          | Atom Atom
          | Op  Op
          | Hof Hof
            deriving (Show, Eq, Generic)

data Decl  = Let LetAnn Binder Expr
           | Unpack ConPat Expr  deriving (Show, Eq, Generic)

data Block = Block [Decl] Expr  deriving (Show, Eq, Generic)
data Alt = Alt ConPat Block     deriving (Show, Eq, Generic)
type ConPat = (DataConName, [Binder])
type DataConName = Var
type TypeConName = Var

type Var    = VarP Type
type Binder = VarP Type

-- TODO: could merge Abs and NaryAbs by parameterizing with a functor
data Abs a = Abs Binder a     deriving (Show, Generic, Functor, Foldable, Traversable)
data NaryAbs a = NAbs [Binder] a
                 deriving (Show, Generic, Functor, Foldable, Traversable)

type LamExpr = Abs (Arrow, Block)
type PiType  = Abs (Arrow, Type)

type Arrow = ArrowP EffectRow
data ArrowP eff = PlainArrow eff
                | ImplicitArrow
                | ClassArrow
                | TabArrow
                | LinArrow
                  deriving (Show, Eq, Generic, Functor, Foldable, Traversable)

data LetAnn = PlainLet
            | InstanceLet
            | SuperclassLet
            | NewtypeLet
              deriving (Show, Eq, Generic)

type Val  = Atom
type Type = Atom
type Kind = Type

type TC  = PrimTC  Atom
type Con = PrimCon Atom
type Op  = PrimOp  Atom
type Hof = PrimHof Atom

data Module = Module IRVariant [Decl] Bindings  deriving (Show, Eq)
type TopEnv = Scope

data IRVariant = Surface | Typed | Core | Simp | Evaluated
                 deriving (Show, Eq, Ord, Generic)

-- A subset of Type generated by the following grammar:
-- data ScalarTableType = TabType (Pi ScalarTableType) | Scalar BaseType
type ScalarTableType = Type
type ScalarTableVar  = VarP ScalarTableType

scalarTableBaseType :: ScalarTableType -> BaseType
scalarTableBaseType t = case t of
  TabTy _ a -> scalarTableBaseType a
  BaseTy b  -> b
  _         -> error $ "Not a scalar table: " ++ show t

-- === front-end language AST ===

type UExpr = WithSrc UExpr'
data UExpr' = UVar UVar
            | ULam UBinder UArrow UExpr
            | UPi  UAnnBinder Arrow UType
            | UApp UArrow UExpr UExpr
            | UDecl UDecl UExpr
            | UFor Direction UBinder UExpr
            | UCase UExpr [UAlt]
            | UHole
            | UTabCon [UExpr] (Maybe UExpr)
            | UIndexRange (Limit UExpr) (Limit UExpr)
            | UPrimExpr (PrimExpr Name)
              deriving (Show, Eq, Generic)

data UDecl = ULet LetAnn UBinder UExpr
           | UData UConDef [UConDef]
             deriving (Show, Eq, Generic)

type UType  = UExpr
type UArrow = ArrowP ()
type UVar   = VarP ()

type UPat    = PatP  UVar
type UPat'   = PatP' UVar
type UBinder   = (UPat, Maybe UType)
type UAnnBinder = VarP UType
type UConDef = (Name, [UAnnBinder])

data UAlt = UAlt UConPat UExpr
            deriving (Show, Eq, Generic)

-- TODO: nested patterns
type UConPat = (Name, [Name])

data UModule = UModule [UDecl]  deriving (Show, Eq)
type SrcPos = (Int, Int)

type PatP  a = WithSrc (PatP' a)
data PatP' a = PatBind a
             | PatPair (PatP a) (PatP a)
             | PatUnit  deriving (Show, Eq, Functor, Foldable, Traversable)

data WithSrc a = WithSrc SrcPos a
                 deriving (Show, Eq, Functor, Foldable, Traversable)

srcPos :: WithSrc a -> SrcPos
srcPos (WithSrc pos _) = pos

-- === primitive constructors and operators ===

data PrimExpr e =
        TCExpr  (PrimTC  e)
      | ConExpr (PrimCon e)
      | OpExpr  (PrimOp  e)
      | HofExpr (PrimHof e)
        deriving (Show, Eq, Generic, Functor, Foldable, Traversable)

data PrimTC e =
        BaseType  BaseType
      | ArrayType e         -- A pointer to memory storing a ScalarTableType value
      | IntRange e e
      | IndexRange e (Limit e) (Limit e)
      | IndexSlice e e      -- Sliced index set, slice length. Note that this is no longer an index set!
      | PairType e e
      | UnitType
      | SumType e e
      | RefType e e
      | TypeKind
      | EffectRowKind
        -- NOTE: This is just a hack so that we can construct an Atom from an Imp or Jax expression.
        --       In the future it might make sense to parametrize Atoms by the types
        --       of values they can hold.
        -- XXX: This one can temporarily also appear in the fully evaluated terms in TopLevel.
      | JArrayType [Int] ScalarBaseType
      | NewtypeApp e [e]  -- binding var args
        deriving (Show, Eq, Generic, Functor, Foldable, Traversable)

data PrimCon e =
        Lit LitVal
      | ArrayLit e Array  -- Used to store results of module evaluation
      | AnyValue e        -- Produces an arbitrary value of a given type
      | SumCon e e e      -- (bool constructor tag (True is Left), left value, right value)
      | PairCon e e
      | UnitCon
      | RefCon e e
      | Coerce e e        -- Type, then value. See Type.hs for valid coerctions.
      | NewtypeCon e e    -- result type, argument
      | ClassDictHole e   -- Only used during type inference
        -- type, tag, payload (only used during Imp lowering)
      | SumAsProd e e [(DataConName, [e])]
      | Todo e
        deriving (Show, Eq, Generic, Functor, Foldable, Traversable)

data PrimOp e =
        Fst e
      | Snd e
      | SumGet e Bool
      | SumTag e
      | TabCon e [e]                 -- table type elements
      | ScalarBinOp BinOp e e
      | ScalarUnOp UnOp e
      | Select e e e                 -- predicate, val-if-true, val-if-false
      | PrimEffect e (PrimEffect e)
      | IndexRef e e
      | FstRef e
      | SndRef e
      | FFICall String BaseType [e]
      | Inject e
      | ArrayOffset e e e            -- Second argument is the index for type checking,
                                     -- Third argument is the linear offset for evaluation
      | ArrayLoad e
      | SliceOffset e e              -- Index slice first, inner index second
      | SliceCurry  e e              -- Index slice first, curried index second
      -- SIMD operations
      | VectorBinOp BinOp e e
      | VectorPack [e]               -- List should have exactly vectorWidth elements
      | VectorIndex e e              -- Vector first, index second
      -- Idx (survives simplification, because we allow it to be backend-dependent)
      | IntAsIndex e e   -- index set, ordinal index
      | IndexAsInt e
      | IdxSetSize e
      | FromNewtypeCon e e  -- result type, argument
        deriving (Show, Eq, Generic, Functor, Foldable, Traversable)

data PrimHof e =
        For Direction e
      | Tile Int e e          -- dimension number, tiled body, scalar body
      | While e e
      | SumCase e e e
      | RunReader e e
      | RunWriter e
      | RunState  e e
      | Linearize e
      | Transpose e
        deriving (Show, Eq, Generic, Functor, Foldable, Traversable)

data PrimEffect e = MAsk | MTell e | MGet | MPut e
    deriving (Show, Eq, Generic, Functor, Foldable, Traversable)

data BinOp = IAdd | ISub | IMul | IDiv | ICmp CmpOp | IPow
           | FAdd | FSub | FMul | FDiv | FCmp CmpOp | FPow
           | BAnd | BOr | IRem
             deriving (Show, Eq, Generic)

data UnOp = IntToReal | BoolToInt | UnsafeIntToBool
          | Exp | Exp2
          | Log | Log2 | Log10
          | Sin | Cos | Tan | Sqrt
          | Floor | Ceil| Round
          | FNeg | BNot
            deriving (Show, Eq, Generic)

data CmpOp = Less | Greater | Equal | LessEqual | GreaterEqual
             deriving (Show, Eq, Generic)

data Direction = Fwd | Rev  deriving (Show, Eq, Generic)

data Limit a = InclusiveLim a
             | ExclusiveLim a
             | Unlimited
               deriving (Show, Eq, Generic, Functor, Foldable, Traversable)

data ClassName = DataClass | VSpace | IdxSet | Eq | Ord deriving (Show, Eq, Generic)

data TyQual = TyQual Var ClassName  deriving (Show, Eq, Generic)

type PrimName = PrimExpr ()

strToName :: String -> Maybe PrimName
strToName s = M.lookup s builtinNames

nameToStr :: PrimName -> String
nameToStr prim = case lookup prim $ map swap $ M.toList builtinNames of
  Just s  -> s
  Nothing -> show prim

showPrimName :: PrimExpr e -> String
showPrimName prim = nameToStr $ fmap (const ()) prim

-- === effects ===

type Effect = (EffectName, Name)
data EffectRow = EffectRow [Effect] (Maybe Name)
                 deriving (Show, Generic)
data EffectName = Reader | Writer | State  deriving (Show, Eq, Ord, Generic)

data EffectSummary = NoEffects | SomeEffects  deriving (Show, Eq, Ord, Generic)

pattern Pure :: EffectRow
pattern Pure = EffectRow [] Nothing

instance Eq EffectRow where
  EffectRow effs t == EffectRow effs' t' =
    sort effs == sort effs' && t == t'

instance Semigroup EffectSummary where
  NoEffects <> NoEffects = NoEffects
  _ <> _ = SomeEffects

instance Monoid EffectSummary where
  mempty = NoEffects

-- === top-level constructs ===

data SourceBlock = SourceBlock
  { sbLine     :: Int
  , sbOffset   :: Int
  , sbLogLevel :: LogLevel
  , sbText     :: String
  , sbContents :: SourceBlock'
  , sbId       :: Maybe BlockId }  deriving (Show)

type BlockId = Int
type ReachedEOF = Bool
data SourceBlock' = RunModule UModule
                  | Command CmdName (Name, UModule)
                  | GetNameType Name
                  | IncludeSourceFile String
                  | LoadData UBinder DataFormat String
                  | ProseBlock String
                  | CommentLine
                  | EmptyLines
                  | UnParseable ReachedEOF String
                    deriving (Show, Eq, Generic)

data CmdName = GetType | EvalExpr OutFormat | Dump DataFormat String
                deriving  (Show, Eq, Generic)

data LogLevel = LogNothing | PrintEvalTime | LogPasses [PassName] | LogAll
                deriving  (Show, Eq, Generic)

-- === imperative IR ===

data ImpFunction = ImpFunction [ScalarTableVar] [ScalarTableVar] ImpProg  -- destinations first
                   deriving (Show, Eq)
newtype ImpProg = ImpProg [ImpStatement]
                  deriving (Show, Eq, Generic, Semigroup, Monoid)
type Statement instr = (Maybe IVar, instr)
type ImpStatement = (Maybe IVar, ImpInstr)

data ImpInstr = Load  IExpr
              | Store IExpr IExpr           -- Destination first
              | Alloc ScalarTableType Size  -- Second argument is the size of the table
              | Free IVar
                                            -- Second argument is the linear offset for code generation
                                            -- Third argument is the result type for type checking
              | IOffset IExpr IExpr ScalarTableType
              | Loop Direction IVar Size ImpProg
              | IWhile IExpr ImpProg
              | If IExpr ImpProg ImpProg
              | IPrimOp IPrimOp
                deriving (Show, Eq)

data IExpr = ILit LitVal
           | IVar IVar
             deriving (Show, Eq)

type IPrimOp = PrimOp IExpr
type IVal = IExpr  -- only ILit and IRef constructors
type IVar = VarP IType
data IType = IValType BaseType
           | IRefType ScalarTableType -- This represents ArrayType (ScalarTableType)
             deriving (Show, Eq)

type Size  = IExpr

-- === multi-device imperative IR ===

-- destinations first
data MDImpFunction k = MDImpFunction [ScalarTableVar] [ScalarTableVar] (MDImpProg k)
                       deriving (Show, Eq, Functor, Foldable, Traversable)
data MDImpProg k = MDImpProg [MDImpStatement k]
                   deriving (Show, Eq, Functor, Foldable, Traversable)
type MDImpStatement k = Statement (MDImpInstr k)

-- NB: No loads/stores since we're dealing with device pointers.
--     No loops, because loops are kernels!
-- TODO: Maybe scalar loads actually do make sense? What if someone wants to
--       index a single element to print a table?
data MDImpInstr k = MDLaunch Size [IVar] k
                  | MDAlloc ScalarTableType Size
                  | MDFree IVar
                  | MDHostInstr ImpInstr
                    deriving (Show, Eq, Functor, Foldable, Traversable)

-- The kernel program can only contain Alloc instructions of statically known size
-- (and they are expected to be small!).
data ImpKernel = ImpKernel [IVar] IVar ImpProg -- parameters, linear thread index, kernel body
                 deriving (Show, Eq)
newtype PTXKernel = PTXKernel String
                    deriving (Show, Eq)

-- === some handy monoids ===

data SetVal a = Set a | NotSet
newtype MonMap k v = MonMap (M.Map k v)  deriving (Show, Eq)

instance Semigroup (SetVal a) where
  x <> NotSet = x
  _ <> Set x  = Set x

instance Monoid (SetVal a) where
  mempty = NotSet

instance (Ord k, Semigroup v) => Semigroup (MonMap k v) where
  MonMap m <> MonMap m' = MonMap $ M.unionWith (<>) m m'

instance (Ord k, Semigroup v) => Monoid (MonMap k v) where
  mempty = MonMap mempty

monMapSingle :: k -> v -> MonMap k v
monMapSingle k v = MonMap (M.singleton k v)

monMapLookup :: (Monoid v, Ord k) => MonMap k v -> k -> v
monMapLookup (MonMap m) k = case M.lookup k m of Nothing -> mempty
                                                 Just v  -> v

-- === passes ===

data PassName = Parse | TypePass | SynthPass | SimpPass | ImpPass | JitPass
              | Flops | LLVMOpt | AsmPass | JAXPass | JAXSimpPass | LLVMEval
              | ResultPass | JaxprAndHLO
                deriving (Ord, Eq, Bounded, Enum)

instance Show PassName where
  show p = case p of
    Parse    -> "parse" ; TypePass -> "typed"   ; SynthPass -> "synth"
    SimpPass -> "simp"  ; ImpPass  -> "imp"     ; JitPass   -> "llvm"
    Flops    -> "flops" ; LLVMOpt  -> "llvmopt" ; AsmPass   -> "asm"
    JAXPass  -> "jax"   ; JAXSimpPass -> "jsimp"; ResultPass -> "result"
    LLVMEval -> "llvmeval" ; JaxprAndHLO -> "jaxprhlo";

-- === outputs ===

type LitProg = [(SourceBlock, Result)]
type SrcCtx = Maybe SrcPos
data Result = Result [Output] (Except ())  deriving (Show, Eq)

data Output = TextOut String
            | HeatmapOut Int Int (V.Vector Double)
            | ScatterOut (V.Vector Double) (V.Vector Double)
            | PassInfo PassName String
            | EvalTime Double
            | MiscLog String
              deriving (Show, Eq, Generic)

data OutFormat = Printed | Heatmap | Scatter   deriving (Show, Eq, Generic)
data DataFormat = DexObject | DexBinaryObject  deriving (Show, Eq, Generic)

data Err = Err ErrType SrcCtx String  deriving (Show, Eq)
instance Exception Err

data ErrType = NoErr
             | ParseErr
             | TypeErr
             | KindErr
             | LinErr
             | UnboundVarErr
             | RepeatedVarErr
             | CompilerErr
             | IRVariantErr
             | NotImplementedErr
             | DataIOErr
             | MiscErr
               deriving (Show, Eq)

type Except = Either Err

throw :: MonadError Err m => ErrType -> String -> m a
throw e s = throwError $ Err e Nothing s

throwIf :: MonadError Err m => Bool -> ErrType -> String -> m ()
throwIf True  e s = throw e s
throwIf False _ _ = return ()

modifyErr :: MonadError e m => m a -> (e -> e) -> m a
modifyErr m f = catchError m $ \e -> throwError (f e)

addContext :: MonadError Err m => String -> m a -> m a
addContext s m = modifyErr m $ \(Err e p s') -> Err e p (s' ++ "\n" ++ s)

addSrcContext :: MonadError Err m => SrcCtx -> m a -> m a
addSrcContext ctx m = modifyErr m updateErr
  where
    updateErr :: Err -> Err
    updateErr (Err e ctx' s) = case ctx' of Nothing -> Err e ctx  s
                                            Just _  -> Err e ctx' s

catchIOExcept :: (MonadIO m , MonadError Err m) => IO a -> m a
catchIOExcept m = (liftIO >=> liftEither) $ (liftM Right m) `catches`
  [ Handler $ \(e::Err)           -> return $ Left e
  , Handler $ \(e::IOError)       -> return $ Left $ Err DataIOErr   Nothing $ show e
  , Handler $ \(e::SomeException) -> return $ Left $ Err CompilerErr Nothing $ show e
  ]

liftEitherIO :: (Exception e, MonadIO m) => Either e a -> m a
liftEitherIO (Left err) = liftIO $ throwIO err
liftEitherIO (Right x ) = return x

instance MonadFail (Either Err) where
  fail s = Left $ Err CompilerErr Nothing s

-- === UExpr free variables ===

type UVars = Env ()

uVarsAsGlobal :: UVars -> UVars
uVarsAsGlobal vs = foldMap (\v -> (asGlobal v :>()) @> ()) $ envNames vs

class HasUVars a where
  freeUVars :: a -> UVars

instance HasUVars a => HasUVars (WithSrc a) where
  freeUVars (WithSrc _ e) = freeUVars e

instance HasUVars UExpr' where
  freeUVars expr = case expr of
    UVar v -> v@>()
    ULam b _ body -> uAbsFreeVars b body
    UPi b arr ty ->
      freeUVars (varAnn b) <>
      ((freeUVars arr <> freeUVars ty) `envDiff` (b@>()))
    -- TODO: maybe distinguish table arrow application
    -- (otherwise `x.i` and `x i` are the same)
    UApp _ f x -> freeUVars f <> freeUVars x
    UDecl (ULet _ b rhs) body -> freeUVars rhs <> uAbsFreeVars b body
    UFor _ b body -> uAbsFreeVars b body
    UHole -> mempty
    UTabCon xs n -> foldMap freeUVars xs <> foldMap freeUVars n
    UIndexRange low high -> foldMap freeUVars low <> foldMap freeUVars high
    UPrimExpr _ -> mempty

instance HasUVars UDecl where
  freeUVars (ULet _ p expr) = uBinderFreeVars p <> freeUVars expr

instance HasUVars UModule where
  freeUVars (UModule []) = mempty
  freeUVars (UModule (ULet _ b rhs : rest)) =
    freeUVars rhs <> uAbsFreeVars b (UModule rest)

instance HasUVars SourceBlock where
  freeUVars block = uVarsAsGlobal $
    case sbContents block of
      RunModule (   m) -> freeUVars m
      Command _ (_, m) -> freeUVars m
      GetNameType v -> (v:>()) @> ()
      _ -> mempty

instance HasUVars EffectRow where
  freeUVars (EffectRow effs tailVar) =
    foldMap (nameAsEnv . snd) effs <> foldMap nameAsEnv tailVar

instance HasUVars eff => HasUVars (ArrowP eff) where
  freeUVars (PlainArrow eff) = freeUVars eff
  freeUVars _ = mempty

uAbsFreeVars :: HasUVars a => UBinder -> a -> UVars
uAbsFreeVars (pat, ann) body =
  foldMap freeUVars ann <> (freeUVars body `envDiff` uPatBoundVars pat)

uBinderFreeVars :: UBinder -> UVars
uBinderFreeVars (_, ann) = foldMap freeUVars ann

sourceBlockBoundVars :: SourceBlock -> UVars
sourceBlockBoundVars block = uVarsAsGlobal $
  case sbContents block of
    RunModule m -> uModuleBoundVars m
    LoadData (WithSrc _ p, _) _ _ -> foldMap (@>()) p
    _                             -> mempty

uPatBoundVars :: UPat -> UVars
uPatBoundVars (WithSrc _ pat) = foldMap (@>()) pat

uModuleBoundVars :: UModule -> UVars
uModuleBoundVars (UModule decls) =
  foldMap (\(ULet _ (p,_) _) -> uPatBoundVars p) decls

nameAsEnv :: Name -> UVars
nameAsEnv v = (v:>())@>()

-- === Expr free variables and substitutions ===

data BinderInfo =
        LamBound (ArrowP ())
        -- TODO: make the expression optional, for when it's effectful?
        -- (or we could put the effect tag on the let annotation)
      | PatBound
      | LetBound LetAnn Expr
      | DataBoundTypeCon [DataConName]
      | DataBoundDataCon
      | PiBound
      | UnknownBinder
        deriving (Show, Eq, Generic)

type SubstEnv = Env Atom
type Bindings = Env (Type, BinderInfo)
type Scope = Bindings  -- when we only care about the names, not the payloads
type ScopedSubstEnv = (SubstEnv, Bindings)

scopelessSubst :: HasVars a => SubstEnv -> a -> a
scopelessSubst env x = subst (env, scope) x
  where scope = foldMap freeVars env <> (freeVars x `envDiff` env)

declAsScope :: Decl -> Scope
declAsScope (Let ann v expr) = v @> (varType v, LetBound ann expr)

bindingsAsVars :: Bindings -> [Var]
bindingsAsVars env = [v:>ty | (v, (ty, _)) <- envPairs env]

varBinding :: Var -> Bindings
varBinding v = v @> (varType v, UnknownBinder)

class HasVars a where
  freeVars :: a -> Scope
  subst :: ScopedSubstEnv -> a -> a

instance (Show a, HasVars a, Eq a) => Eq (Abs a) where
  Abs (NoName:>a) b == Abs (NoName:>a') b' = a == a' && b == b'
  ab@(Abs (_:>a) _) == ab'@(Abs (_:>a') _) =
    a == a' && applyAbs ab v == applyAbs ab' v
    where v = Var $ freshSkolemVar (ab, ab') a

freshSkolemVar :: HasVars a => a -> Type -> Var
freshSkolemVar x ty = rename (rawName Skolem "skol" :> ty) (freeVars x)

-- NOTE: We don't have an instance for VarP, because it's used to represent
--       both binders and regular variables, but each requires different treatment
freeBinderTypeVars :: Var -> Scope
freeBinderTypeVars (_ :> t) = freeVars t

applyAbs :: HasVars a => Abs a -> Atom -> a
applyAbs (Abs v body) x = scopelessSubst (v@>x) body

applyNaryAbs :: HasVars a => NaryAbs a -> [Atom] -> a
applyNaryAbs (NAbs [] body) [] = body
applyNaryAbs (NAbs (b:bs) body) (x:xs) = applyNaryAbs abs xs
  where abs = applyAbs (Abs b (NAbs bs body)) x
applyNaryAbs _ _ = error "wrong number of arguments"

makeAbs :: HasVars a => Var -> a -> Abs a
makeAbs v body | v `isin` freeVars body = Abs v body
               | otherwise              = Abs (NoName:> varAnn v) body

absArgType :: Abs a -> Type
absArgType (Abs (_:>ty) _) = ty

varFreeVars :: Var -> Scope
varFreeVars v@(_:>t) = (v@>(t, UnknownBinder)) <> freeVars t

-- TODO: de-dup with `zipEnv`
newEnv :: [VarP ann] -> [a] -> Env a
newEnv vs xs = fold $ zipWith (@>) vs xs

instance HasVars Arrow where
  freeVars arrow = case arrow of
    PlainArrow eff -> freeVars eff
    _ -> mempty

  subst env arrow = case arrow of
    PlainArrow eff -> PlainArrow $ subst env eff
    _ -> arrow

arrowEff :: Arrow -> EffectRow
arrowEff (PlainArrow eff) = eff
arrowEff _ = Pure

substVar :: (SubstEnv, Scope) -> Var -> Atom
substVar env@(sub, scope) v = case envLookup sub v of
  Nothing -> Var $ fmap (subst env) v
  Just x' -> deShadow x' scope

deShadow :: HasVars a => a -> Scope -> a
deShadow x scope = subst (mempty, scope) x

instance HasVars Expr where
  freeVars expr = case expr of
    App f x -> freeVars f <> freeVars x
    Atom x  -> freeVars x
    Op  e   -> foldMap freeVars e
    Hof e   -> foldMap freeVars e
    Case e alts -> freeVars e <> foldMap freeVars alts

  subst env expr = case expr of
    App f x -> App (subst env f) (subst env x)
    Atom x  -> Atom $ subst env x
    Op  e   -> Op  $ fmap (subst env) e
    Hof e   -> Hof $ fmap (subst env) e
    Case e alts -> Case (subst env e) $ map (subst env) alts

instance HasVars Decl where
  freeVars (Let _ bs expr) = foldMap freeVars bs <> freeVars expr
  subst env (Let ann (v:>ty) bound) =
    Let ann (v:> subst env ty) (subst env bound)

instance HasVars Block where
  freeVars (Block [] result) = freeVars result
  freeVars (Block (decl@(Let _ b _):decls) result) =
    freeVars decl <> (freeVars body `envDiff` (b@>()))
    where body = Block decls result

  subst env (Block decls result) = do
    let (decls', env') = catMap substDecl env decls
    let result' = subst (env <> env') result
    Block decls' result'

instance HasVars Atom where
  freeVars atom = case atom of
    Var v   -> varFreeVars v
    Lam lam -> freeVars lam
    Pi  ty  -> freeVars ty
    Con con -> foldMap freeVars con
    TC  tc  -> foldMap freeVars tc
    Eff eff -> freeVars eff
    DataCon con xs ys -> varFreeVars con <> freeVars xs <> freeVars ys
    TypeCon con xs    -> varFreeVars con <> freeVars xs
    DataConTy resultCon xsBs ysBs ->
      varFreeVars resultCon <> (freeVars $ NAbs xsBs $ NAbs ysBs ())
    TypeConTy paramTys -> foldMap freeVars paramTys

  subst env atom = case atom of
    Var v   -> substVar env v
    Lam lam -> Lam $ subst env lam
    Pi  ty  -> Pi  $ subst env ty
    TC  tc  -> TC  $ fmap (subst env) tc
    Con con -> Con $ fmap (subst env) con
    Eff eff -> Eff $ subst env eff
    DataCon con xs ys -> DataCon (fmap (subst env) con) (subst env xs) (subst env ys)
    TypeCon con xs    -> TypeCon (fmap (subst env) con) (subst env xs)
    DataConTy resultCon paramBs argBs -> DataConTy resultCon paramBs' argBs'
      where NAbs paramBs' (NAbs argBs' ()) =
              subst env $ NAbs paramBs $ NAbs argBs ()
    TypeConTy tys -> TypeConTy $ subst env tys

instance HasVars a => HasVars (NaryAbs a) where
  freeVars (NAbs [] body) = freeVars body
  freeVars (NAbs (b:bs) body) = freeVars $ Abs b $ NAbs bs body

  subst env (NAbs [] body) = NAbs [] $ subst env body
  subst env (NAbs (b:bs) body) = NAbs (b':bs') body'
    where Abs b' (NAbs bs' body') = subst env $ Abs b $ NAbs bs body

instance HasVars Module where
  freeVars (Module variant decls bindings) = case decls of
    [] -> freeVars bindings `envDiff` bindings
    Let _ b rhs : rest -> freeVars rhs
                       <> freeVars (Abs b (Module variant rest bindings))

  subst env (Module variant decls bindings) = Module variant decls' bindings'
    where
      (decls', env') = catMap substDecl env decls
      bindings' = subst (env <> env') bindings

instance HasVars Alt where
  freeVars (Alt (con, bs) body) =
    varFreeVars con <> freeVarsAltRec bs body
  -- Constructor name should be global and never substituted
  subst env (Alt (con, bs) body) = Alt (fmap (subst env) con, bs') body'
    where (bs', body') = substAltRec env bs body

freeVarsAltRec :: [Binder] -> Block -> Scope
freeVarsAltRec [] body = freeVars body
freeVarsAltRec (b:bs) body =
  freeBinderTypeVars b <> (freeVarsAltRec bs body `envDiff` (b@>()))

substAltRec :: ScopedSubstEnv -> [Binder] -> Block -> ([Binder], Block)
substAltRec env [] body = ([], subst env body)
substAltRec env (b:bs) body = (b':bs', body')
  where (b', env') = refreshBinder env $ fmap (subst env) b
        (bs', body') = substAltRec (env <> env') bs body

instance HasVars EffectRow where
  freeVars (EffectRow row t) =
       foldMap (\(_,v) -> (v:>())@>(TyKind , UnknownBinder)) row
    <> foldMap (\v     -> (v:>())@>(EffKind, UnknownBinder)) t

  subst (env, _) (EffectRow row t) = extendEffRow
    (fmap (\(effName, v) -> (effName, substName env v)) row)
    (substEffTail env t)

instance HasVars BinderInfo where
  freeVars binfo = case binfo of
   LetBound _ expr -> freeVars expr
   _ -> mempty

  subst env binfo = case binfo of
   LetBound a expr -> LetBound a $ subst env expr
   _ -> binfo

instance HasVars LetAnn where
  freeVars _ = mempty
  subst _ ann = ann

substEffTail :: SubstEnv -> Maybe Name -> EffectRow
substEffTail _ Nothing = EffectRow [] Nothing
substEffTail env (Just v) = case envLookup env (v:>()) of
  Nothing -> EffectRow [] (Just v)
  Just (Var (v':>_)) -> EffectRow [] (Just v')
  Just (Eff r) -> r
  _ -> error "Not a valid effect substitution"

substName :: SubstEnv -> Name -> Name
substName env v = case envLookup env (v:>()) of
  Nothing -> v
  Just (Var (v':>_)) -> v'
  _ -> error "Should only substitute with a name"

extendEffRow :: [Effect] -> EffectRow -> EffectRow
extendEffRow effs (EffectRow effs' t) = EffectRow (effs <> effs') t

instance HasVars a => HasVars (Abs a) where
  freeVars (Abs b body) =
    freeBinderTypeVars b <> (freeVars body `envDiff` (b@>()))

  subst env (Abs (v:>ty) body) = Abs b body'
    where (b, env') = refreshBinder env (v:> subst env ty)
          body' = subst (env <> env') body

substDecl :: ScopedSubstEnv -> Decl -> (Decl, ScopedSubstEnv)
substDecl env (Let ann (v:>ty) bound) = (Let ann b (subst env bound), env')
  where (b, env') = refreshBinder env (v:> subst env ty)

refreshBinder :: ScopedSubstEnv -> Var -> (Var, ScopedSubstEnv)
refreshBinder (_, scope) b = (b', env')
  where b' = rename b scope
        env' = (b@>Var b', b'@>(varType b, UnknownBinder))

instance HasVars () where
  freeVars () = mempty
  subst _ () = ()

instance (HasVars a, HasVars b) => HasVars (a, b) where
  freeVars (x, y) = freeVars x <> freeVars y
  subst env (x, y) = (subst env x, subst env y)

instance (HasVars a, HasVars b) => HasVars (Either a b)where
  freeVars (Left  x) = freeVars x
  freeVars (Right x) = freeVars x
  subst = error "not implemented"

instance HasVars a => HasVars (Maybe a) where
  freeVars x = foldMap freeVars x
  subst env x = fmap (subst env) x

instance HasVars a => HasVars (Env a) where
  freeVars x = foldMap freeVars x
  subst env x = fmap (subst env) x

instance HasVars a => HasVars [a] where
  freeVars x = foldMap freeVars x
  subst env x = fmap (subst env) x

instance Eq SourceBlock where
  x == y = sbText x == sbText y

instance Ord SourceBlock where
  compare x y = compare (sbText x) (sbText y)

type IScope = Env IType

class HasIVars a where
  freeIVars :: a -> IScope

-- XXX: Only for ScalarTableType!
instance HasIVars Type where
  freeIVars t = do
    if null $ freeVars t
      then mempty
      else error "Not implemented!" -- TODO need fromScalarAtom here!

instance HasIVars IExpr where
  freeIVars e = case e of
    ILit _        -> mempty
    IVar v@(_:>t) -> v @> t <> freeIVars t

instance HasIVars IType where
  freeIVars t = case t of
    IValType _  -> mempty
    IRefType rt -> freeIVars rt

instance HasIVars ImpInstr where
  freeIVars i = case i of
    Load  e       -> freeIVars e
    Store d e     -> freeIVars d <> freeIVars e
    Alloc t s     -> freeIVars t <> freeIVars s
    Free  v       -> varAsEnv v
    IOffset a o t -> freeIVars a <> freeIVars o <> freeIVars t
    Loop _ b s p  -> freeIVars s <> (freeIVars p `envDiff` (b @> ()))
    IWhile c p    -> freeIVars c <> freeIVars p
    IPrimOp op    -> foldMap freeIVars op

instance HasIVars ImpProg where
  freeIVars (ImpProg stmts) = case stmts of
    [] -> mempty
    (Just v , expr):cont -> freeIVars expr <> (freeIVars (ImpProg cont) `envDiff` (v @> ()))
    (Nothing, expr):cont -> freeIVars expr <>  freeIVars (ImpProg cont)

-- === Synonyms ===

varType :: Var -> Type
varType = varAnn

infixr 1 -->
infixr 1 --@
infixr 2 ==>

(-->) :: Type -> Type -> Type
a --> b = Pi (Abs (NoName:>a) (PureArrow, b))

(--@) :: Type -> Type -> Type
a --@ b = Pi (Abs (NoName:>a) (LinArrow, b))

(==>) :: Type -> Type -> Type
a ==> b = Pi (Abs (NoName:>a) (TabArrow, b))

pattern IntLitExpr :: Int -> UExpr'
pattern IntLitExpr x = UPrimExpr (ConExpr (Lit (IntLit x)))

pattern RealLitExpr :: Double -> UExpr'
pattern RealLitExpr x = UPrimExpr (ConExpr (Lit (RealLit x)))

pattern IntVal :: Int -> Atom
pattern IntVal x = Con (Lit (IntLit x))

pattern RealVal :: Double -> Atom
pattern RealVal x = Con (Lit (RealLit x))

pattern BoolVal :: Bool -> Atom
pattern BoolVal x = Con (Lit (BoolLit x))

pattern ArrayVal :: Type -> Array -> Atom
pattern ArrayVal t arr = Con (ArrayLit t arr)

pattern SumVal :: Atom -> Atom -> Atom -> Atom
pattern SumVal t l r = Con (SumCon t l r)

pattern PairVal :: Atom -> Atom -> Atom
pattern PairVal x y = Con (PairCon x y)

pattern PairTy :: Type -> Type -> Type
pattern PairTy x y = TC (PairType x y)

pattern UnitVal :: Atom
pattern UnitVal = Con UnitCon

pattern UnitTy :: Type
pattern UnitTy = TC UnitType

pattern JArrayTy :: [Int] -> ScalarBaseType -> Type
pattern JArrayTy shape b = TC (JArrayType shape b)

pattern BaseTy :: BaseType -> Type
pattern BaseTy b = TC (BaseType b)

pattern SumTy :: Type -> Type -> Type
pattern SumTy l r = TC (SumType l r)

pattern RefTy :: Atom -> Type -> Type
pattern RefTy r a = TC (RefType r a)

pattern IntTy :: Type
pattern IntTy = TC (BaseType (Scalar IntType))

pattern BoolTy :: Type
pattern BoolTy = TC (BaseType (Scalar BoolType))

pattern RealTy :: Type
pattern RealTy = TC (BaseType (Scalar RealType))

pattern TyKind :: Kind
pattern TyKind = TC TypeKind

pattern EffKind :: Kind
pattern EffKind = TC EffectRowKind

pattern FixedIntRange :: Int -> Int -> Type
pattern FixedIntRange low high = TC (IntRange (IntVal low) (IntVal high))

pattern PureArrow :: Arrow
pattern PureArrow = PlainArrow Pure

pattern ArrayTy :: Type -> Type
pattern ArrayTy t = TC (ArrayType t)

pattern TabTy :: Var -> Type -> Type
pattern TabTy v i = Pi (Abs v (TabArrow, i))

pattern TabTyAbs :: PiType -> Type
pattern TabTyAbs a <- Pi a@(Abs _ (TabArrow, _))

pattern LamVal :: Var -> Block -> Atom
pattern LamVal v b <- Lam (Abs v (_, b))

pattern TabVal :: Var -> Block -> Atom
pattern TabVal v b = Lam (Abs v (TabArrow, b))

pattern TabValA :: Var -> Atom -> Atom
pattern TabValA v a = Lam (Abs v (TabArrow, (Block [] (Atom a))))

isTabTy :: Type -> Bool
isTabTy (TabTy _ _) = True
isTabTy _ = False

mkConsListTy :: [Type] -> Type
mkConsListTy tys = foldr PairTy UnitTy tys

mkConsList :: [Atom] -> Atom
mkConsList xs = foldr PairVal UnitVal xs

fromConsListTy :: MonadError Err m => Type -> m [Type]
fromConsListTy ty = case ty of
  UnitTy         -> return []
  PairTy t rest -> (t:) <$> fromConsListTy rest
  _              -> throw CompilerErr $ "Not a pair or unit: " ++ show ty

fromConsList :: MonadError Err m => Atom -> m [Atom]
fromConsList xs = case xs of
  UnitVal        -> return []
  PairVal x rest -> (x:) <$> fromConsList rest
  _              -> throw CompilerErr $ "Not a pair or unit: " ++ show xs

pattern FunTy :: Binder -> EffectRow -> Type -> Type
pattern FunTy b eff bodyTy = Pi (Abs b (PlainArrow eff, bodyTy))

pattern BinaryFunTy :: Binder -> Binder -> EffectRow -> Type -> Type
pattern BinaryFunTy b1 b2 eff bodyTy = FunTy b1 Pure (FunTy b2 eff bodyTy)

pattern BinaryFunVal :: Binder -> Binder -> EffectRow -> Block -> Type
pattern BinaryFunVal b1 b2 eff body =
          Lam (Abs b1 (PureArrow, Block [] (Atom (
          Lam (Abs b2 (PlainArrow eff, body))))))

-- TODO: Enable once https://gitlab.haskell.org//ghc/ghc/issues/13363 is fixed...
-- {-# COMPLETE TypeVar, ArrowType, TabTy, Forall, TypeAlias, Effect, NoAnn, TC #-}

-- TODO: Can we derive these generically? Or use Show/Read?
--       (These prelude-only names don't have to be pretty.)
builtinNames :: M.Map String PrimName
builtinNames = M.fromList
  [ ("iadd", binOp IAdd), ("isub", binOp ISub)
  , ("imul", binOp IMul), ("fdiv", binOp FDiv)
  , ("fadd", binOp FAdd), ("fsub", binOp FSub)
  , ("fmul", binOp FMul), ("idiv", binOp IDiv)
  , ("ipow", binOp IPow), ("irem", binOp IRem)
  , ("fpow", binOp FPow)
  , ("and" , binOp BAnd), ("or"  , binOp BOr ), ("not" , unOp BNot)
  , ("ieq" , binOp (ICmp Equal  )), ("feq", binOp (FCmp Equal  ))
  , ("igt" , binOp (ICmp Greater)), ("fgt", binOp (FCmp Greater))
  , ("ilt" , binOp (ICmp Less)),    ("flt", binOp (FCmp Less))
  , ("fneg", unOp  FNeg)
  , ("exp" , unOp  Exp), ("exp2"  , unOp  Exp2)
  , ("log" , unOp Log), ("log2" , unOp Log2 ), ("log10" , unOp Log10)
  , ("sin" , unOp  Sin), ("cos" , unOp Cos)
  , ("tan" , unOp  Tan), ("sqrt", unOp Sqrt)
  , ("floor", unOp Floor), ("ceil", unOp Ceil), ("round", unOp Round)
  , ("vfadd", vbinOp FAdd), ("vfsub", vbinOp FSub), ("vfmul", vbinOp FMul)
  , ("True" , ConExpr $ Lit $ BoolLit True)
  , ("False", ConExpr $ Lit $ BoolLit False)
  , ("inttoreal", unOp IntToReal)
  , ("booltoint", unOp BoolToInt)
  , ("asint"       , OpExpr $ IndexAsInt ())
  , ("idxSetSize"  , OpExpr $ IdxSetSize ())
  , ("asidx"       , OpExpr $ IntAsIndex () ())
  , ("select"      , OpExpr $ Select () () ())
  , ("todo"       , ConExpr $ Todo ())
  , ("ask"        , OpExpr $ PrimEffect () $ MAsk)
  , ("tell"       , OpExpr $ PrimEffect () $ MTell ())
  , ("get"        , OpExpr $ PrimEffect () $ MGet)
  , ("put"        , OpExpr $ PrimEffect () $ MPut  ())
  , ("indexRef"   , OpExpr $ IndexRef () ())
  , ("inject"     , OpExpr $ Inject ())
  , ("newtypeCon"      , ConExpr $ NewtypeCon     () ())
  , ("fromNewtypeCon"  , OpExpr  $ FromNewtypeCon () ())
  , ("while"           , HofExpr $ While () ())
  , ("linearize"       , HofExpr $ Linearize ())
  , ("linearTranspose" , HofExpr $ Transpose ())
  , ("runReader"       , HofExpr $ RunReader () ())
  , ("runWriter"       , HofExpr $ RunWriter    ())
  , ("runState"        , HofExpr $ RunState  () ())
  , ("caseAnalysis"    , HofExpr $ SumCase () () ())
  , ("tiled"           , HofExpr $ Tile 0 () ())
  , ("tiledd"          , HofExpr $ Tile 1 () ())
  , ("Int"     , TCExpr $ BaseType $ Scalar IntType)
  , ("Real"    , TCExpr $ BaseType $ Scalar RealType)
  , ("Bool"    , TCExpr $ BaseType $ Scalar BoolType)
  , ("TyKind"  , TCExpr $ TypeKind)
  , ("IntRange", TCExpr $ IntRange () ())
  , ("Ref"     , TCExpr $ RefType () ())
  , ("PairType", TCExpr $ PairType () ())
  , ("SumType" , TCExpr $ SumType () ())
  , ("UnitType", TCExpr $ UnitType)
  , ("EffKind" , TCExpr $ EffectRowKind)
  , ("IndexSlice", TCExpr $ IndexSlice () ())
  , ("pair", ConExpr $ PairCon () ())
  , ("fst", OpExpr $ Fst ())
  , ("snd", OpExpr $ Snd ())
  , ("fstRef", OpExpr $ FstRef ())
  , ("sndRef", OpExpr $ SndRef ())
  , ("sumCon", ConExpr $ SumCon () () ())
  , ("anyVal", ConExpr $ AnyValue ())
  , ("VectorRealType",  TCExpr $ BaseType $ Vector RealType)
  , ("vectorPack", OpExpr $ VectorPack $ replicate vectorWidth ())
  , ("vectorIndex", OpExpr $ VectorIndex () ())
  , ("unsafeAsIndex", ConExpr $ Coerce () ())
  , ("sliceOffset", OpExpr $ SliceOffset () ())
  , ("sliceCurry", OpExpr $ SliceCurry () ())
  ]
  where
    vbinOp op = OpExpr $ VectorBinOp op () ()
    binOp  op = OpExpr $ ScalarBinOp op () ()
    unOp   op = OpExpr $ ScalarUnOp  op ()

instance Store a => Store (PrimOp  a)
instance Store a => Store (PrimCon a)
instance Store a => Store (PrimTC  a)
instance Store a => Store (PrimHof a)
instance Store a => Store (Abs a)
instance Store a => Store (ArrowP a)
instance Store a => Store (Limit a)
instance Store a => Store (PrimEffect a)
instance Store Atom
instance Store Expr
instance Store Block
instance Store Decl
instance Store EffectName
instance Store EffectRow
instance Store Direction
instance Store UnOp
instance Store BinOp
instance Store CmpOp
instance Store LetAnn
instance Store BinderInfo
instance Store Alt<|MERGE_RESOLUTION|>--- conflicted
+++ resolved
@@ -27,14 +27,10 @@
     Val, TopEnv, Op, Con, Hof, TC, Module (..), ImpFunction (..), Statement,
     ImpProg (..), ImpStatement, ImpInstr (..), IExpr (..), IVal, IPrimOp,
     IVar, IType (..), ArrayType, SetVal (..), MonMap (..), LitProg,
-<<<<<<< HEAD
-    ScalarTableType, ScalarTableVar, BinderInfo (..), UConDef,
-    Bindings, UAlt (..), Alt (..), TypeConName, DataConName, varBinding,
-=======
+    UAlt (..), Alt (..), TypeConName, DataConName, varBinding,
     MDImpFunction (..), MDImpProg (..), MDImpInstr (..), MDImpStatement,
     ImpKernel (..), PTXKernel (..), HasIVars (..), IScope,
-    ScalarTableType, ScalarTableVar, BinderInfo (..),Bindings,
->>>>>>> 616e729a
+    ScalarTableType, ScalarTableVar, BinderInfo (..),Bindings, UConDef,
     SrcCtx, Result (..), Output (..), OutFormat (..), DataFormat (..),
     Err (..), ErrType (..), Except, throw, throwIf, modifyErr, addContext,
     addSrcContext, catchIOExcept, liftEitherIO, (-->), (--@), (==>),
