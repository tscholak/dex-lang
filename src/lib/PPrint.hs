--- conflicted
+++ resolved
@@ -460,23 +460,14 @@
     UPrimExpr prim -> prettyPrec prim
     UCase e alts -> atPrec LowestPrec $ "case" <+> p e <>
       nest 2 (hardline <> prettyLines alts)
-<<<<<<< HEAD
     URecord items -> prettyExtLabeledItems items (line' <> ",") " ="
     URecordTy items -> prettyExtLabeledItems items (line <> "&") ":"
     UVariant labels label value -> prettyVariant labels label value
     UVariantTy items -> prettyExtLabeledItems items (line <> "|") ":"
     UVariantLift labels value -> prettyVariantLift labels value
-=======
-    URecord items -> prettyLabeledItems items (line' <> ",") " ="
-    URecordTy items -> prettyLabeledItems items (line <> "&") ":"
-    UVariant Nothing label i value -> prettyVariant label i value
-    UVariant (Just ann) label i value -> atPrec ArgPrec $
-      prettyVariant label i value AppPrec <> prettyAnn (pApp ann)
-    UVariantTy items -> prettyLabeledItems items (line <> "|") ":"
     UIntLit  v -> atPrec ArgPrec $ p v
     UCharLit v -> atPrec ArgPrec $ p v
     UFloatLit v -> atPrec ArgPrec $ p v
->>>>>>> cc19d14f
 
 instance Pretty UAlt where
   pretty (UAlt pat body) = p pat <+> "->" <+> p body
@@ -505,15 +496,9 @@
     UPatPair x y -> atPrec ArgPrec $ parens $ p x <> ", " <> p y
     UPatUnit -> atPrec ArgPrec $ "()"
     UPatCon con pats -> atPrec AppPrec $ parens $ p con <+> spaced pats
-<<<<<<< HEAD
-    UPatLit x -> atPrec ArgPrec $ p x
     UPatRecord pats -> prettyExtLabeledItems pats (line <> "&") ":"
     UPatVariant labels label value -> prettyVariant labels label value
     UPatVariantLift labels value -> prettyVariantLift labels value
-=======
-    UPatRecord pats -> prettyLabeledItems pats (line <> "&") ":"
-    UPatVariant label i value -> prettyVariant label i value
->>>>>>> cc19d14f
 
 prettyUBinder :: UPatAnn -> Doc ann
 prettyUBinder (pat, ann) = p pat <> annDoc where
