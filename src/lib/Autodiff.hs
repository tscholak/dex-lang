-- Copyright 2019 Google LLC
--
-- Use of this source code is governed by a BSD-style
-- license that can be found in the LICENSE file or at
-- https://developers.google.com/open-source/licenses/bsd

{-# LANGUAGE FlexibleContexts #-}
{-# LANGUAGE RecordWildCards #-}

module Autodiff (linearize, transpose) where

import Control.Applicative
import Control.Monad
import Control.Monad.Reader
import Control.Monad.State.Strict
import qualified Data.List.NonEmpty as NE
import Data.Maybe
import Data.Foldable
import qualified Data.Set as S

import Type
import Env
import LabeledItems
import Syntax
import PPrint
import Builder
import Util (bindM2, zipWithT, enumerate, restructure)
import GHC.Stack

-- === linearization ===

-- `DerivWrt` holds the (out-expr) variables that we're differentiating with
-- respect to (including refs but not regions).
data DerivWrt = DerivWrt { activeVars  :: Env Type
                         , _activeEffs :: [Effect]
                         }
-- `Tangents` holds the tangent values and the region variables that are
-- arguments to the linearized function.
data TangentEnv = TangentEnv { tangentVals :: Env Atom, activeRefs :: [Name] }

type PrimalM  = ReaderT DerivWrt   Builder
type TangentM = ReaderT TangentEnv Builder
newtype LinA a = LinA { runLinA :: PrimalM (a, TangentM a) }

linearize :: Scope -> Atom -> Atom
linearize scope ~(Lam (Abs b (_, block))) = fst $ runBuilder scope mempty $ do
  checkBuilder =<< buildLam b PureArrow \x@(Var v) -> do
    (y, yt) <- flip runReaderT (DerivWrt (varAsEnv v) []) $ runLinA $ linearizeBlock (b@> SubstVal x) block
    -- TODO: check linearity
    fLin <- buildLam (fmap tangentType b) LinArrow \xt -> runReaderT yt $ TangentEnv (v @> xt) []
    fLinChecked <- checkBuilder fLin
    return $ PairVal y fLinChecked

linearizeBlock :: SubstEnv -> Block -> LinA Atom
linearizeBlock env (Block decls result) = case decls of
  Empty -> linearizeExpr env result
  Nest decl rest -> case decl of
    (Let _ b expr) -> linearizeBinding b expr
    where
      body = Block rest result
      linearizeBinding :: Binder -> Expr -> LinA Atom
      linearizeBinding b expr = LinA $ do
        -- Don't linearize expressions with no free active variables.
        -- Technically, we could do this and later run the code through a simplification
        -- pass that would eliminate a bunch of multiplications with zeros, but this seems
        -- simpler to do for now.
        freeAtoms <- traverse (substBuilder env . Var) $ bindingsAsVars $ freeVars expr
        varsAreActive <- traverse isActive $ bindingsAsVars $ freeVars freeAtoms
        if any id varsAreActive
          then do
            (x, boundLin) <- runLinA $ linearizeExpr env expr
            ~(Var v) <- emit $ Atom x
            -- NB: This can still overestimate the set of active variables (e.g.
            --     when multiple values are returned from a case statement).
            -- Don't mark variables with trivial tangent types as active. This lets us avoid
            -- pretending that we're differentiating wrt e.g. equality tests which yield discrete results.
            let vIsTrivial = case varType v of
                  RefTy _ _ -> False  -- References can be active, but do not have a tangent type
                                      -- This case is necessary for AD of IndexRef
                  _         -> isSingletonType $ tangentType $ varType v
            let nontrivialVs = if vIsTrivial then [] else [v]
            (ans, bodyLin) <- extendWrt nontrivialVs [] $ runLinA $
              linearizeBlock (env <> b @> SubstVal (Var v)) body
            return (ans, do
              t <- boundLin
              -- Tangent environment needs to be synced between the primal and tangent
              -- monads (tangentFunAsLambda and applyLinToTangents need that).
              let nontrivialTs = if vIsTrivial then [] else [t]
              extendTangentEnv (newEnv nontrivialVs nontrivialTs) [] bodyLin)
          else do
            expr' <- substBuilder env expr
            x <- emit expr'
            runLinA $ linearizeBlock (env <> b @> SubstVal x) body

linearizeExpr :: SubstEnv -> Expr -> LinA Atom
linearizeExpr env expr = case expr of
  Hof  e        -> linearizeHof env e
  Case e alts _ -> LinA $ do
    e'   <- substBuilder env e
    hasActiveScrutinee <- any id <$> (mapM isActive $ bindingsAsVars $ freeVars e')
    case hasActiveScrutinee of
      True  -> notImplemented
      False -> do
        alts' <- traverse linearizeInactiveAlt alts
        result <- emit $ Case e' alts' $ (\((Abs _ body):_) -> getType body) alts'
        (ans, linLam) <- fromPair result
        return (ans, applyLinToTangents linLam)
    where
      linearizeInactiveAlt (Abs bs body) = do
        buildNAbs bs \xs -> tangentFunAsLambda $ linearizeBlock (env <> newEnv bs (map SubstVal xs)) body
  _ -> LinA $ do
    expr' <- substBuilder env expr
    runLinA $ case expr' of
      App x i | isTabTy (getType x) -> liftA (flip App i) (linearizeAtom x) `bindLin` emit
      Op   e     -> linearizeOp   e
      Atom e     -> linearizeAtom e
      App _ _    -> error "Unexpected non-table application"
      Case _ _ _ -> error "Case should be handled above"
      Hof _      -> error "Hofs should be handled above"

linearizeOp :: Op -> LinA Atom
linearizeOp op = case op of
  ScalarUnOp  uop x       -> linearizeUnOp  uop x
  ScalarBinOp bop x y     -> linearizeBinOp bop x y
  PrimEffect refArg (MExtend ~(LamVal b body)) -> LinA $ do
    (primalRef, mkTangentRef) <- runLinA $ la refArg
    (primalUpdate, mkTangentUpdate) <-
      buildLamAux b (const $ return PureArrow) \x@(Var v) ->
        extendWrt [v] [] $ runLinA $ linearizeBlock (b @> SubstVal  x) body
    let LamVal (Bind primalStateVar) _ = primalUpdate
    ans <- emitOp $ PrimEffect primalRef $ MExtend primalUpdate
    return (ans, do
      tangentRef <- mkTangentRef
      -- TODO: Assert that tangent update doesn't close over anything?
      tangentUpdate <- buildLam (Bind $ "t":>tangentType (varType primalStateVar)) PureArrow \tx ->
        extendTangentEnv (primalStateVar @> tx) [] $ mkTangentUpdate
      emitOp $ PrimEffect tangentRef $ MExtend tangentUpdate)
  PrimEffect refArg m ->
    liftA2 PrimEffect (la refArg)
      (case m of
         MAsk      -> pure MAsk
         MExtend _ -> error "Unhandled MExtend"
         MGet      -> pure MGet
         MPut    x -> liftA MPut $ la x) `bindLin` emitOp
  IndexRef ref i         -> (IndexRef <$> la ref <*> pure i) `bindLin` emitOp
  FstRef   ref           -> (FstRef   <$> la ref           ) `bindLin` emitOp
  SndRef   ref           -> (SndRef   <$> la ref           ) `bindLin` emitOp
  Select p t f           -> (Select p <$> la t   <*> la f  ) `bindLin` emitOp
  -- XXX: This assumes that pointers are always constants
  PtrLoad _              -> emitWithZero
  PtrStore _ _           -> emitDiscrete
  PtrOffset _ _          -> emitDiscrete
  IOAlloc _ _            -> emitDiscrete
  IOFree _               -> emitDiscrete
  TabCon ty xs           -> (TabCon ty <$> traverse la xs) `bindLin` emitOp
  Inject _               -> emitDiscrete
  SliceOffset _ _        -> emitDiscrete
  SliceCurry  _ _        -> emitDiscrete
  VectorBinOp _ _ _      -> notImplemented
  VectorPack  vals       -> (VectorPack  <$> traverse la vals) `bindLin` emitOp
  VectorIndex v i        -> (VectorIndex <$> la v <*> pure i ) `bindLin` emitOp
  UnsafeFromOrdinal _ _  -> emitDiscrete
  ToOrdinal _            -> emitDiscrete
  IdxSetSize _           -> emitDiscrete
  ThrowError _           -> emitWithZero
  DataConTag _           -> emitDiscrete
  ToEnum _ _             -> emitDiscrete
  CastOp t v             -> do
    if tangentType vt == vt && tangentType t == t
      then (CastOp t <$> la v) `bindLin` emitOp
      else castWithTrivial
    where
      vt = getType v
      castWithTrivial = LinA $ do
        (x, xt) <- runLinA $ la v
        let yt = case (tangentType vt, tangentType t) of
              (_     , UnitTy) -> UnitVal
              (UnitTy, tt    ) -> zeroAt tt
              _                -> error "Expected at least one side of the CastOp to have a trivial tangent type"
        (emitOp $ CastOp t x) <$$> (,xt >> return yt)
  RecordCons   vs r      -> (RecordCons      <$> traverse la vs <*> la r) `bindLin` emitOp
  RecordSplit  vs r      -> (RecordSplit     <$> traverse la vs <*> la r) `bindLin` emitOp
  VariantLift  ts v      -> (VariantLift  ts <$> la v) `bindLin` emitOp
  VariantSplit ts v      -> (VariantSplit ts <$> la v) `bindLin` emitOp
  FFICall _ _ _          -> error $ "Can't differentiate through an FFI call"
  ThrowException _       -> notImplemented
  SumToVariant _         -> notImplemented
  OutputStreamPtr        -> emitDiscrete
  where
    emitDiscrete = if isTrivialForAD (Op op)
      then LinA $ withZeroTangent <$> emitOp op
      else error $ "Op expected to have a discrete result: " ++ pprint op
    la = linearizeAtom
    emitWithZero :: LinA Atom
    emitWithZero = LinA $ withZeroTangent <$> emitOp op

emitUnOp :: MonadBuilder m => UnOp -> Atom -> m Atom
emitUnOp op x = emitOp $ ScalarUnOp op x

linearizeUnOp :: UnOp -> Atom -> LinA Atom
linearizeUnOp op x' = LinA $ do
  (x, tx) <- runLinA $ linearizeAtom x'
  case op of
    Exp    -> do
      y <- emitUnOp Exp x
      return (y, bindM2 mul tx (pure y))
    Exp2   -> notImplemented
    Log    -> emitUnOp Log x <$$> (,tx >>= (`div'` x))
    Log2   -> notImplemented
    Log10  -> notImplemented
    Log1p  -> notImplemented
    Sin    -> emitUnOp Sin x <$$> (,bindM2 mul tx $ emitUnOp Cos x)
    Cos    -> emitUnOp Cos x <$$> (,bindM2 mul tx $ neg =<< emitUnOp Sin x)
    Tan    -> notImplemented
    Sqrt   -> do
      y <- emitUnOp Sqrt x
      return (y, bindM2 div' tx (mul (2 `fLitLike` y) y))
    Floor  -> withZeroTangent <$> emitUnOp Floor x
    Ceil   -> withZeroTangent <$> emitUnOp Ceil  x
    Round  -> withZeroTangent <$> emitUnOp Round x
    LGamma -> notImplemented
    FNeg   -> neg x <$$> (,neg =<< tx)
    BNot   -> emitDiscrete
  where
    emitDiscrete = if isTrivialForAD (Op $ ScalarUnOp op x')
      then withZeroTangent <$> emitOp (ScalarUnOp op x')
      else error $ "Op expected to have a discrete result: " ++ show op

linearizeBinOp :: BinOp -> Atom -> Atom -> LinA Atom
linearizeBinOp op x' y' = LinA $ do
  (x, tx) <- runLinA $ linearizeAtom x'
  (y, ty) <- runLinA $ linearizeAtom y'
  case op of
    IAdd   -> emitDiscrete
    ISub   -> emitDiscrete
    IMul   -> emitDiscrete
    IDiv   -> emitDiscrete
    IRem   -> emitDiscrete
    ICmp _ -> emitDiscrete
    FAdd   -> add x y  <$$> (,bindM2 add tx ty)
    FSub   -> sub x y  <$$> (,bindM2 sub tx ty)
    FMul   -> mul x y  <$$> (,bindM2 add (bindM2 mul (pure x) ty) (bindM2 mul tx (pure y)))
    FDiv   -> div' x y <$$>
        (,do
             tx' <- bindM2 div' tx (pure y)
             ty' <- bindM2 div' (bindM2 mul (pure x) ty) (mul y y)
             sub tx' ty')
    FPow   -> (emitOp $ ScalarBinOp FPow x y) <$$>
        (,do
             c <- fpow x =<< sub y (1.0 `fLitLike` y)
             tx' <- bindM2 mul tx (pure y)
             ty' <- bindM2 mul (bindM2 mul (pure x) ty) (flog x)
             mul c =<< add tx' ty')
    FCmp _ -> emitDiscrete
    BAnd   -> emitDiscrete
    BOr    -> emitDiscrete
    BXor   -> emitDiscrete
    BShL   -> emitDiscrete
    BShR   -> emitDiscrete
  where
    emitDiscrete = if isTrivialForAD (Op $ ScalarBinOp op x' y')
      then withZeroTangent <$> emitOp (ScalarBinOp op x' y')
      else error $ "Op expected to have a discrete result: " ++ show op

-- Here, we want to take advantage of simplification's automatic desugaring of
-- Hofs that return functions into Hofs that return residual values, so the where
-- part implements functions that convert the TangentM actions into lambdas that
-- abstract over the whole tangent state.
linearizeHof :: SubstEnv -> Hof -> LinA Atom
linearizeHof env hof = case hof of
  For ~(RegularFor d) ~(LamVal i body) -> LinA $ do
    i' <- mapM (substBuilder env) i
    ansWithLinTab <- buildFor d i' \i'' ->
       tangentFunAsLambda $ linearizeBlock (env <> i@> SubstVal i'') body
    (ans, linTab) <- unzipTab ansWithLinTab
    return (ans, buildFor d i' \i'' -> app linTab i'' >>= applyLinToTangents)
  Tile _ _ _        -> notImplemented
  RunWriter bm ~lam@(BinaryFunVal _ refBinder _ _) -> LinA $ do
    unless (checkZeroPlusFloatMonoid bm) $
      error "AD of Accum effect only supported when the base monoid is (0, +) on Float"
    let RefTy _ accTy = binderType refBinder
    linearizeEff lam Writer (RunWriter bm) (emitRunWriter "r" accTy bm)
  RunReader val lam -> LinA $ do
    (val', mkLinInit) <- runLinA <$> linearizeAtom =<< substBuilder env val
    linearizeEff lam Reader (RunReader val') \f -> mkLinInit >>= emitRunReader "r" `flip` f
  RunState val lam -> LinA $ do
    (val', mkLinInit) <- runLinA <$> linearizeAtom =<< substBuilder env val
    linearizeEff lam State (RunState val') \f -> mkLinInit >>= emitRunState "r" `flip` f
  RunIO ~(Lam (Abs _ (arrow, body))) -> LinA $ do
    arrow' <- substBuilder env arrow
    -- TODO: consider the possibility of other effects here besides IO
    lam <- buildLam (Ignore UnitTy) arrow' \_ ->
      tangentFunAsLambda $ linearizeBlock env body
    result <- emit $ Hof $ RunIO lam
    (ans, linLam) <- fromPair result
    return (ans, applyLinToTangents linLam)
  -- TODO: Consider providing an upper bound for the number of while iterations as a hint.
  --       In the current form the best we can do is try to use some dynamically growing lists,
  --       but that won't work on the GPU.
  While _          -> notImplemented
  CatchException _ -> notImplemented
  Linearize _ -> error "Unexpected linearization"
  Transpose _ -> error "Unexpected transposition"
  PTileReduce _ _ _ -> error "Unexpected PTileReduce"
  where
    linearizeEff lam eff primalHofCon tangentEmitter = do
      (lam', ref)    <- linearizeEffectFun eff lam
      -- The reader effect doesn't return any additional values
      (ans, linBody) <- case eff of
          Reader -> fromPair =<< emit (Hof $ primalHofCon lam')
          _      -> do
            (ansLin, w)    <- fromPair =<< emit (Hof $ primalHofCon lam')
            (ans, linBody) <- fromPair ansLin
            return (PairVal ans w, linBody)
      let lin = tangentEmitter \ref'@(Var (_:> RefTy (Var (h:>_)) _)) -> do
                  extendTangentEnv (ref @> ref') [h] $ applyLinToTangents linBody
      return (ans, lin)

    linearizeEffectFun :: RWS -> Atom -> PrimalM (Atom, Var)
    linearizeEffectFun rws ~(BinaryFunVal h ref eff body) = do
      h' <- mapM (substBuilder env) h
      buildLamAux h' (const $ return PureArrow) \h''@(Var hVar) -> do
        let env' = env <> h@> SubstVal h''
        eff' <- substBuilder env' eff
        ref' <- mapM (substBuilder env') ref
        buildLamAux ref' (const $ return $ PlainArrow eff') \ref''@(Var refVar) ->
          extendWrt [refVar] [RWSEffect rws (varName hVar)] $
            (,refVar) <$> (tangentFunAsLambda $ linearizeBlock (env' <> ref@> SubstVal ref'') body)

linearizePrimCon :: Con -> LinA Atom
linearizePrimCon con = case con of
  Lit _                 -> emitWithZero
  ProdCon xs            -> ProdVal <$> traverse linearizeAtom xs
  SumCon  _ _ _         -> notImplemented
  SumAsProd ty tg elems -> Con . SumAsProd ty tg <$> traverse (traverse linearizeAtom) elems
  IntRangeVal _ _ _     -> emitWithZero
  IndexRangeVal _ _ _ _ -> emitWithZero
  IndexSliceVal _ _ _   -> emitWithZero
  BaseTypeRef _  -> error "Unexpected ref"
  TabRef _       -> error "Unexpected ref"
  ConRef _       -> error "Unexpected ref"
  RecordRef _    -> error "Unexpected ref"
  ParIndexCon   _ _ -> error "Unexpected ParIndexCon"
  ClassDictHole _ _ -> error "Unexpected ClassDictHole"
  where emitWithZero = LinA $ return $ withZeroTangent $ Con con

linearizeAtom :: Atom -> LinA Atom
linearizeAtom atom = case atom of
  Var v -> LinA $ do
    active <- isActive v
    if active
      then return $ (atom, asks $ (!v) . tangentVals)
      else return $ withZeroTangent atom
  Con con -> linearizePrimCon con
  Lam (Abs i (TabArrow, body)) -> LinA $ do
    wrt <- ask
    return (atom, buildLam i TabArrow \i' ->
<<<<<<< HEAD
                    rematPrimal wrt $ linearizeBlock (i@> SubstVal i') body)
=======
                    rematPrimal wrt $ linearizeBlock (i@>i') body)
  DepPair _ _ _   -> notImplemented
>>>>>>> 47955edf
  DataCon _ _ _ _ -> notImplemented  -- Need to synthesize or look up a tangent ADT
  Record elems    -> Record <$> traverse linearizeAtom elems
  Variant t l i e -> Variant t l i <$> linearizeAtom e
  TypeCon _ _     -> emitWithZero
  LabeledRow _    -> emitWithZero
  RecordTy _      -> emitWithZero
  VariantTy _     -> emitWithZero
  Pi _            -> emitWithZero
  DepPairTy _     -> emitWithZero
  TC _            -> emitWithZero
  Eff _           -> emitWithZero
  ProjectElt idxs v -> getProjection (toList idxs) <$> linearizeAtom (Var v)
  -- Those should be gone after simplification
  Lam _           -> error "Unexpected non-table lambda"
  ACase _ _ _     -> error "Unexpected ACase"
  DataConRef _ _ _ -> error "Unexpected ref"
  BoxedRef _ _ _ _ -> error "Unexpected ref"
  DepPairRef _ _ _ -> error "Unexpected ref"
  where
    emitWithZero = LinA $ return $ withZeroTangent atom
    rematPrimal wrt m = do
      (_, lin) <- lift $ runReaderT (runLinA m) wrt
      lin

withZeroTangent :: Atom -> (Atom, TangentM Atom)
withZeroTangent x = (x, return $ zeroAt (tangentType (getType x)))

tangentType :: Type -> Type
tangentType ty = case ty of
  RecordTy (NoExt items) -> RecordTy $ NoExt $ fmap tangentType items
  TypeCon  _ _ -> notImplemented -- Need to synthesize or look up a tangent ADT
  TabTy n a -> TabTy n (tangentType a)
  TC con    -> case con of
    BaseType (Scalar Float64Type) -> TC con
    BaseType (Scalar Float32Type) -> TC con
    BaseType (Vector Float64Type) -> TC con
    BaseType (Vector Float32Type) -> TC con
    BaseType   _                  -> UnitTy
    IntRange   _ _                -> UnitTy
    IndexRange _ _ _              -> UnitTy
    IndexSlice _ _                -> UnitTy
    ProdType   tys                -> ProdTy $ tangentType <$> tys
    -- XXX: This assumes that arrays are always constants.
    _ -> unsupported
  _ -> unsupported
  where unsupported = error $ "Can't differentiate wrt type " ++ pprint ty

isTrivialForAD :: Expr -> Bool
isTrivialForAD expr = isSingletonType tangentTy && exprEffs expr == mempty
  where tangentTy = tangentType $ getType expr

-- Abstract the tangent action as a lambda. Also accepts binders for variables that might
-- be used in the tangent function and abstracts over them (useful when they're easy to
-- reconstruct at application sites).
-- TODO: curried linear functions somehow?
tangentFunAsLambda :: LinA Atom -> PrimalM Atom
tangentFunAsLambda m = do
  (ans, tanFun) <- runLinA m
  DerivWrt activeVars effs <- ask
  let hs = map (Bind . (:>TyKind) . effectRegion) effs
  liftM (PairVal ans) $ lift $ do
    buildNestedLam PureArrow hs \hVals -> do
      let hVarNames = map (\(Var (v:>_)) -> v) hVals
      -- TODO: handle exception effect too
      let effs' = zipWith (\(RWSEffect rws _) v -> RWSEffect rws v) effs hVarNames
      -- want to use tangents here, not the original binders
      let regionMap = newEnv (map ((:>()) . effectRegion) effs) hVals
      -- TODO: Only bind tangents for free variables?
      let activeVarBinders = map (Bind . fmap (tangentRefRegion regionMap)) $ envAsVars activeVars
      buildNestedLam PureArrow activeVarBinders \activeVarArgs ->
        buildLam (Ignore UnitTy) (PlainArrow $ EffectRow (S.fromList effs') Nothing) \_ ->
          runReaderT tanFun $ TangentEnv
                (newEnv (envNames activeVars) activeVarArgs) hVarNames
  where
    -- This doesn't work if we have references inside pairs, tables etc.
    -- TODO: something more general and cleaner.
    tangentRefRegion :: Env Atom -> Type -> Type
    tangentRefRegion regEnv ty = case ty of
      RefTy ~(Var h) a -> RefTy (regEnv ! h) $ tangentType a
      _ -> tangentType ty

    effectRegion eff = case eff of
      RWSEffect _ h -> h
      ExceptionEffect -> error "TODO!"
      IOEffect        -> error "TODO!"

-- Inverse of tangentFunAsLambda. Should be used inside a returned tangent action.
applyLinToTangents :: Atom -> TangentM Atom
applyLinToTangents f = do
  TangentEnv{..} <- ask
  let hs' = map (Var . (:>TyKind)) activeRefs
  let tangents = fmap snd $ envPairs $ tangentVals
  let args = hs' ++ tangents ++ [UnitVal]
  naryApp f args

bindLin :: LinA a -> (a -> Builder b) -> LinA b
bindLin (LinA m) f = LinA $ do
  (e, t) <- m
  x <- lift $ f e
  return (x, t >>= (lift . f))

instance Functor LinA where
  fmap = liftA

instance Applicative LinA where
  pure x = LinA $ return (x, return x)
  liftA2 f (LinA m1) (LinA m2) = LinA $ do
    (x1, t1) <- m1
    (x2, t2) <- m2
    return (f x1 x2, liftM2 f t1 t2)

isActive :: Var -> PrimalM Bool
isActive v = asks ((v `isin`) . activeVars)

extendWrt :: [Var] -> [Effect] -> PrimalM a -> PrimalM a
extendWrt active effs m = local update m
  where update (DerivWrt active' effs') = DerivWrt (active' <> foldMap varAsEnv active) (effs' <> effs)

extendTangentEnv :: Env Atom -> [Name] -> TangentM a -> TangentM a
extendTangentEnv tv effs m = local update m
  where update (TangentEnv tv' effs') = TangentEnv (tv' <> tv) (effs' <> effs)

(<$$>) :: Functor f => f a -> (a -> b) -> f b
(<$$>) = flip (<$>)

notImplemented :: HasCallStack => a
notImplemented = error "Not implemented"

-- -- === transposition ===

-- `linRefs` contains all linear variables with non-reference types. It maps
-- them to references to their cotangent regions. As an optimization, we do not
-- allocate the regions for trivial vector spaces and in this case the mapping
-- points to Nothing (but the membership still implies that the name is linear).
--
-- `linRefSubst` contains all linear variables with reference types. It maps
-- them to references to their cotangent regions.
--
-- `linRegions` contains all names of linear regions that appear in the original
-- program.
--
-- `nonlinSubst` is a substitution that should be applied to any non-linear atom
-- that is to be emitted into the transposed program. It replaces the original names
-- of non-linear local variables with their instances in the transposed program.
data TransposeEnv = TransposeEnv { linRefs        :: Env (Maybe Atom)
                                 , linRefSubst    :: SubstEnv
                                 , linRegions     :: Env ()
                                 , nonlinSubst    :: SubstEnv
                                 }

instance Semigroup TransposeEnv where
  (TransposeEnv x y z w) <> (TransposeEnv x' y' z' w') =
    TransposeEnv (x <> x') (y <> y') (z <> z') (w <> w')

instance Monoid TransposeEnv where
  mempty = TransposeEnv mempty mempty mempty mempty

type TransposeM a = ReaderT TransposeEnv Builder a

transpose :: Scope -> Atom -> Atom
transpose scope ~(Lam (Abs b (_, block))) = fst $ runBuilder scope mempty $ do
  checkBuilder =<< buildLam (Bind $ "ct" :> getType block) LinArrow \ct -> do
    snd <$> (flip runReaderT mempty $ withLinVar b $ transposeBlock block ct)

transposeBlock :: Block -> Atom -> TransposeM ()
transposeBlock (Block decls result) ct = case decls of
  Empty -> transposeExpr result ct
  Nest decl rest -> case decl of
    (Let _ b expr) -> case expr of
      -- IndexRef is a bit special in that it can be an expression we have to
      -- transpose, but it doesn't yield any useful cotangent.
      Op (IndexRef ~(Var ref) idx) -> do
        linRefEnv <- asks linRefSubst
        case envLookup linRefEnv ref of
          Just (Rename _) -> error "not possible?"
          Just (SubstVal ctRef) -> do
            idx'   <- substNonlin idx
            ctRef' <- emitOp $ IndexRef ctRef idx'
            localLinRefSubst (b@> SubstVal ctRef') $ transposeBlock contBlock ct
          Nothing    -> do
            x <- emit =<< substNonlin expr
            localNonlinSubst (b @> SubstVal  x) $ transposeBlock contBlock ct
      _ -> do
        isLinearExpr <- (||) <$> isLinEff (exprEffs expr) <*> isLin expr
        if isLinearExpr
          then do
            ((), ctExpr) <- withLinVar b $ transposeBlock contBlock ct
            transposeExpr expr ctExpr
          else do
            x <- emit =<< substNonlin expr
            localNonlinSubst (b @> SubstVal  x) $ transposeBlock contBlock ct
    where
      contBlock = Block rest result

transposeExpr :: Expr -> Atom -> TransposeM ()
transposeExpr expr ct = case expr of
  App x i -> case getType x of
    TabTy _ _ -> do
      i' <- substNonlin i
      ref <- traverse (\ref -> emitOp $ IndexRef ref i') =<< linAtomRef x
      emitCTToRef ref ct
    _ -> error $ "shouldn't have non-table app left"
  Hof hof       -> transposeHof hof ct
  Op op         -> transposeOp op ct
  Atom atom     -> transposeAtom atom ct
  Case e alts _ -> do
    linearScrutinee <- isLin e
    case linearScrutinee of
      True  -> notImplemented
      False -> do
        alts' <- traverse transposeNonlinAlt alts
        e' <- substNonlin e
        void $ emit $ Case e' alts' UnitTy
  where
    transposeNonlinAlt (Abs bs body) =
      buildNAbs bs \xs -> do
        localNonlinSubst (newEnv bs (map SubstVal xs)) $ transposeBlock body ct
        return UnitVal

transposeOp :: Op -> Atom -> TransposeM ()
transposeOp op ct = case op of
  ScalarUnOp  FNeg x    -> transposeAtom x =<< neg ct
  ScalarUnOp  _    _    -> notLinear
  ScalarBinOp FAdd x y  -> transposeAtom x ct >> transposeAtom y ct
  ScalarBinOp FSub x y  -> transposeAtom x ct >> (transposeAtom y =<< neg ct)
  ScalarBinOp FMul x y  -> do
    xLin <- isLin x
    if xLin
      then transposeAtom x =<< mul ct =<< substNonlin y
      else transposeAtom y =<< mul ct =<< substNonlin x
  ScalarBinOp FDiv x y  -> transposeAtom x =<< div' ct =<< substNonlin y
  ScalarBinOp _    _ _  -> notLinear
  PrimEffect refArg m   -> do
    refArg' <- substTranspose linRefSubst refArg
    let emitEff = emitOp . PrimEffect refArg'
    case m of
      MAsk      -> void $ emitEff . MExtend =<< (updateAddAt ct)
      -- XXX: This assumes that the update function uses a tangent (0, +) monoid,
      --      which is why we can ignore the binder (we even can't; we only have a
      --      reader reference!). This should have been checked in the transposeHof
      --      rule for RunWriter.
      MExtend ~(LamVal _ body) -> transposeBlock body =<< emitEff MAsk
      -- TODO: Do something more efficient for state. We should be able
      --       to do in-place addition, just like we do for the Writer effect.
      MGet      -> void $ emitEff . MPut =<< addTangent ct =<< emitEff MGet
      MPut  x   -> do
        transposeAtom x =<< emitEff MGet
        void $ emitEff $ MPut $ zeroAt $ getType x
  TabCon ~(TabTy b _) es -> forM_ (enumerate es) \(i, e) -> do
    transposeAtom e =<< tabGet ct =<< intToIndexE (binderType b) (IdxRepVal $ fromIntegral i)
  IndexRef     _ _      -> notImplemented
  FstRef       _        -> notImplemented
  SndRef       _        -> notImplemented
  Select       _ _ _    -> notImplemented
  VectorBinOp  _ _ _    -> notImplemented
  VectorPack   _        -> notImplemented
  VectorIndex  _ _      -> notImplemented
  CastOp       _ _      -> notImplemented
  RecordCons   _ _      -> notImplemented
  RecordSplit  _ _      -> notImplemented
  VariantLift  _ _      -> notImplemented
  VariantSplit _ _      -> notImplemented
  SumToVariant _        -> notImplemented
  PtrStore _ _          -> notLinear
  PtrLoad    _          -> notLinear
  PtrOffset _ _         -> notLinear
  IOAlloc _ _           -> notLinear
  IOFree _              -> notLinear
  Inject       _        -> notLinear
  SliceOffset  _ _      -> notLinear
  SliceCurry   _ _      -> notLinear
  UnsafeFromOrdinal _ _ -> notLinear
  ToOrdinal    _        -> notLinear
  IdxSetSize   _        -> notLinear
  ThrowError   _        -> notLinear
  FFICall _ _ _         -> notLinear
  DataConTag _          -> notLinear
  ToEnum _ _            -> notLinear
  ThrowException _      -> notLinear
  OutputStreamPtr       -> notLinear
  where
    -- Both nonlinear operations and operations on discrete types, where linearity doesn't make sense
    notLinear = error $ "Can't transpose a non-linear operation: " ++ pprint op

linAtomRef :: Atom -> TransposeM (Maybe Atom)
linAtomRef (Var x) = do
  refs <- asks linRefs
  case envLookup refs x of
    Just ref -> return ref
    _ -> error $ "Not a linear var: " ++ pprint (Var x)
linAtomRef (ProjectElt (i NE.:| is) x) =
  let subproj = case NE.nonEmpty is of
        Just is' -> ProjectElt is' x
        Nothing -> Var x
  in case getType subproj of
    PairTy _ _ -> do
      ref <- linAtomRef subproj
      (traverse $ emitOp . getter) ref
      where getter = case i of 0 -> FstRef
                               1 -> SndRef
                               _ -> error "bad pair projection"
    ty -> error $ "Projecting references not implemented for type " <> pprint ty
linAtomRef a = error $ "Not a linear var: " ++ pprint a

transposeHof :: Hof -> Atom -> TransposeM ()
transposeHof hof ct = case hof of
  For ~(RegularFor d) ~(Lam (Abs b (_, body))) ->
    void $ buildFor (flipDir d) b \i -> do
      ct' <- tabGet ct i
      localNonlinSubst (b@> SubstVal i) $ transposeBlock body ct'
      return UnitVal
    where flipDir dir = case dir of Fwd -> Rev; Rev -> Fwd
  RunReader r ~(BinaryFunVal (Bind (h:>_)) b _ body) -> do
    let RefTy _ valTy = binderType b
    let baseTy = getBaseMonoidType valTy
    baseMonoid <- tangentBaseMonoidFor baseTy
    (_, ctr) <- (fromPair =<<) $ emitRunWriter "w" valTy baseMonoid \ref -> do
      localLinRegion h $ localLinRefSubst (b@> SubstVal ref) $ transposeBlock body ct
      return UnitVal
    transposeAtom r ctr
  RunWriter bm ~(BinaryFunVal (Bind (h:>_)) b _ body) -> do
    unless (checkZeroPlusFloatMonoid bm) $
      error "AD of Accum effect only supported when the base monoid is (0, +) on Float"
    (ctBody, ctEff) <- fromPair ct
    void $ emitRunReader "r" ctEff \ref -> do
      localLinRegion h $ localLinRefSubst (b@> SubstVal ref) $ transposeBlock body ctBody
      return UnitVal
  RunState s ~(BinaryFunVal (Bind (h:>_)) b _ body) -> do
    (ctBody, ctState) <- fromPair ct
    (_, cts) <- (fromPair =<<) $ emitRunState "s" ctState \ref -> do
      localLinRegion h $ localLinRefSubst (b@> SubstVal ref) $ transposeBlock body ctBody
      return UnitVal
    transposeAtom s cts
  Tile      _ _ _  -> notImplemented
  While         _  -> notImplemented
  RunIO _          -> notImplemented
  CatchException _ -> notImplemented
  Linearize     _  -> error "Unexpected linearization"
  Transpose     _  -> error "Unexpected transposition"
  PTileReduce _ _ _  -> error "Unexpected PTileReduce"

transposeAtom :: Atom -> Atom -> TransposeM ()
transposeAtom atom ct = case atom of
  Var v -> do
    refs <- asks linRefs
    case envLookup refs v of
      Just ref -> emitCTToRef ref ct
      Nothing  -> return ()
  Con con         -> transposeCon con ct
  Record  e       -> void $ zipWithT transposeAtom e =<< getUnpacked ct
  DepPair _ _ _   -> notImplemented
  DataCon _ _ _ e -> void $ zipWithT transposeAtom e =<< getUnpacked ct
  Variant _ _ _ _ -> notImplemented
  TabVal b body   ->
    void $ buildFor Fwd b \i -> do
      ct' <- tabGet ct i
      localNonlinSubst (b@>SubstVal i) $ transposeBlock body ct'
      return UnitVal
  Lam _           -> notTangent
  TypeCon _ _     -> notTangent
  LabeledRow _    -> notTangent
  RecordTy _      -> notTangent
  VariantTy _     -> notTangent
  Pi _            -> notTangent
  DepPairTy _     -> notTangent
  TC _            -> notTangent
  Eff _           -> notTangent
  ACase _ _ _     -> error "Unexpected ACase"
  DataConRef _ _ _ -> error "Unexpected ref"
  BoxedRef _ _ _ _ -> error "Unexpected ref"
  DepPairRef _ _ _ -> error "Unexpected ref"
  ProjectElt _ v -> do
    lin <- isLin $ Var v
    when lin $ flip emitCTToRef ct =<< linAtomRef atom
  where notTangent = error $ "Not a tangent atom: " ++ pprint atom

transposeCon :: Con -> Atom -> TransposeM ()
transposeCon con ct = case con of
  Lit _             -> return ()
  ProdCon []        -> return ()
  ProdCon [x, y]    -> do
    getFst ct >>= transposeAtom x
    getSnd ct >>= transposeAtom y
  -- XXX: We only have getFst and getSnd for references
  ProdCon _         -> error "Unexpected generalized product"
  SumCon _ _ _      -> notImplemented
  SumAsProd _ _ _   -> notImplemented
  ClassDictHole _ _ -> notTangent
  IntRangeVal _ _ _     -> notTangent
  IndexRangeVal _ _ _ _ -> notTangent
  IndexSliceVal _ _ _   -> notTangent
  ParIndexCon _ _       -> notTangent
  BaseTypeRef _  -> notTangent
  TabRef _       -> notTangent
  ConRef _       -> notTangent
  RecordRef _    -> notTangent
  where notTangent = error $ "Not a tangent atom: " ++ pprint (Con con)

isLin :: HasVars a => a -> TransposeM Bool
isLin x = not . null <$> do
  nonRefLin <- return . ((const ()) <$>) =<< asks linRefs
  return $ bindingsAsVars $ envIntersect nonRefLin (freeVars x)

isLinEff :: EffectRow -> TransposeM Bool
isLinEff (EffectRow effs Nothing) = do
  regions <- asks linRegions
  return $ not $ null $ effRegions `envIntersect` regions
  where effRegions = freeVars $ toList effs
isLinEff _ = error "Can't transpose polymorphic effects"

emitCTToRef :: Maybe Atom -> Atom -> TransposeM ()
emitCTToRef mref ct = case mref of
  Just ref -> void . emitOp . PrimEffect ref . MExtend =<< updateAddAt ct
  Nothing  -> return ()

substTranspose :: Subst a => (TransposeEnv -> SubstEnv) -> a -> TransposeM a
substTranspose sel x = do
  env <- asks sel
  scope <- getScope
  return $ subst (env, scope) x

-- TODO: It would be a good idea to make sure that when we apply a non-linear
-- substitution, then all of the free vars are inside it or the surrounding scope.
substNonlin :: Subst a => a -> TransposeM a
substNonlin = substTranspose nonlinSubst

withLinVar :: Binder -> TransposeM a -> TransposeM (a, Atom)
withLinVar b body = case singletonTypeVal (binderType b) of
  Nothing -> flip evalStateT Nothing $ do
    let accTy = binderType b
    let baseTy = getBaseMonoidType accTy
    baseMonoid <- tangentBaseMonoidFor baseTy
    ans <- emitRunWriter "ref" accTy baseMonoid \ref -> do
      lift (localLinRef (b@>Just ref) body) >>= put . Just >> return UnitVal
    (,) <$> (fromJust <$> get) <*> (getSnd ans)
  Just x -> (,x) <$> (localLinRef (b@>Nothing) body)  -- optimization to avoid accumulating into unit

localLinRef :: Env (Maybe Atom) -> TransposeM a -> TransposeM a
localLinRef refs = local (<> mempty { linRefs = refs })

localLinRegion :: Name -> TransposeM a -> TransposeM a
localLinRegion h = local (<> mempty { linRegions = h @> () })

localLinRefSubst :: SubstEnv -> TransposeM a -> TransposeM a
localLinRefSubst s = local (<> mempty { linRefSubst = s })

localNonlinSubst :: SubstEnv -> TransposeM a -> TransposeM a
localNonlinSubst s = local (<> mempty { nonlinSubst = s })

-- === The (0, +) monoid for tangent types ===

zeroAt :: Type -> Atom
zeroAt ty = case ty of
  BaseTy bt  -> Con $ Lit $ zeroLit bt
  TabTy i a  -> TabValA i $ zeroAt a
  UnitTy     -> UnitVal
  PairTy a b -> PairVal (zeroAt a) (zeroAt b)
  RecordTy (Ext tys Nothing) -> Record $ fmap zeroAt tys
  _          -> unreachable
  where
    unreachable :: a
    unreachable = error $ "Missing zero case for a tangent type: " ++ pprint ty
    zeroLit bt = case bt of
      Scalar Float64Type -> Float64Lit 0.0
      Scalar Float32Type -> Float32Lit 0.0
      Vector st          -> VecLit $ replicate vectorWidth $ zeroLit $ Scalar st
      _                  -> unreachable

updateAddAt :: MonadBuilder m => Atom -> m Atom
updateAddAt x = buildLam (Bind ("t":>getType x)) PureArrow $ addTangent x

addTangent :: MonadBuilder m => Atom -> Atom -> m Atom
addTangent x y = case getType x of
  RecordTy (NoExt tys) -> do
    elems <- bindM2 (zipWithT addTangent) (getUnpacked x) (getUnpacked y)
    return $ Record $ restructure elems tys
  TabTy b _  -> buildFor Fwd b \i -> bindM2 addTangent (tabGet x i) (tabGet y i)
  TC con -> case con of
    BaseType (Scalar _) -> emitOp $ ScalarBinOp FAdd x y
    BaseType (Vector _) -> emitOp $ VectorBinOp FAdd x y
    ProdType _          -> do
      xs <- getUnpacked x
      ys <- getUnpacked y
      ProdVal <$> zipWithM addTangent xs ys
    _ -> notTangent
  _ -> notTangent
  where notTangent = error $ "Not a tangent type: " ++ pprint (getType x)

tangentBaseMonoidFor :: MonadBuilder m => Type -> m BaseMonoid
tangentBaseMonoidFor ty = BaseMonoid (zeroAt ty) <$> buildLam (Bind ("t":>ty)) PureArrow updateAddAt

checkZeroPlusFloatMonoid :: BaseMonoid -> Bool
checkZeroPlusFloatMonoid (BaseMonoid zero plus) = checkZero zero && checkPlus plus
  where
    checkZero z = z == (Con (Lit (Float32Lit 0.0)))
    checkPlus f = case f of
      BinaryFunVal (Bind x) (Bind y) Pure (Block Empty (Op (ScalarBinOp FAdd (Var x') (Var y')))) ->
        (x == x' && y == y') || (x == y' && y == x')
      _ -> False<|MERGE_RESOLUTION|>--- conflicted
+++ resolved
@@ -355,12 +355,8 @@
   Lam (Abs i (TabArrow, body)) -> LinA $ do
     wrt <- ask
     return (atom, buildLam i TabArrow \i' ->
-<<<<<<< HEAD
                     rematPrimal wrt $ linearizeBlock (i@> SubstVal i') body)
-=======
-                    rematPrimal wrt $ linearizeBlock (i@>i') body)
   DepPair _ _ _   -> notImplemented
->>>>>>> 47955edf
   DataCon _ _ _ _ -> notImplemented  -- Need to synthesize or look up a tangent ADT
   Record elems    -> Record <$> traverse linearizeAtom elems
   Variant t l i e -> Variant t l i <$> linearizeAtom e
