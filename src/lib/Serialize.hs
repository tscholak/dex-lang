--- conflicted
+++ resolved
@@ -180,52 +180,6 @@
   where [(Array (DoubleVec xs))] = materializeScalarTables val
 
 pprintVal :: Val -> String
-<<<<<<< HEAD
-pprintVal val = asStr $ fst $ prettyVal val
--- TODO: Assert all arrays are empty?
-
--- TODO: Implement as a traversal?
-prettyVal :: Val -> (Doc ann, Val)
-prettyVal (Con con) = case con of
-  PairCon x y -> (pretty (d1, d2), Con $ PairCon r1 r2)
-    where (d1, r1) = appFst asStr $ prettyVal x
-          (d2, r2) = appFst asStr $ prettyVal y
-  AFor n body -> (pretty elems <> idxSetStr, Con $ AFor n $ last bodies)
-    where n' = indexSetSize n
-          -- TODO(ragged): Substitute i in the types that appear in a!
-          (elems, bodies) = unzip $ tail $ scanl (\(_, b) _ -> appFst asStr $ prettyVal b)
-                                                 (undefined, body)
-                                                 [0..n'-1]
-          idxSetStr = case n of FixedIntRange 0 _ -> mempty
-                                _                 -> "@" <> pretty n
-  AGet (Con (ArrayLit t arr)) ->
-    -- Technically the type of the array should no longer be t, as it has
-    -- been shifted, but replacing it with undefined seems to blow up for some reason...
-    (pretty $ arrayHead arr, Con $ AGet $ Con $ ArrayLit t $ arrayTail arr)
-  AsIdx n i -> (doc <> "@" <> pretty n, Con $ AsIdx n i')
-    where (doc, i') = prettyVal i
-  Lit x -> (pretty x, Con $ Lit x)
-  _ -> (pretty con, Con $ con)
-  where
-    appFst :: (a -> b) -> (a, c) -> (b, c)
-    appFst f (x, y) = (f x, y)
-prettyVal atom = (
-  "-- Unexpected prettyVal argument, falling back to Haskell pretty-printer:"
-    <> hardline <> pretty atom,
-  atom)
-
-unzip :: Functor f => f (a, b) -> (f a, f b)
-unzip f = (fmap fst f, fmap snd f)
-
-traverseVal :: Monad m => (Con -> m (Maybe Con)) -> Val -> m Val
-traverseVal f val = case val of
-  Con con -> do
-    ans <- f con
-    liftM Con $ case ans of
-      Just con' -> return con'
-      Nothing   -> mapM (traverseVal f) con
-  atom -> return atom
-=======
 pprintVal val = asStr $ prettyVal val
 
 prettyVal :: Val -> Doc ann
@@ -241,8 +195,9 @@
     AsIdx n i   -> pretty i <> "@" <> pretty n
     Lit x       -> pretty x
     _           -> pretty con
-  _ -> error $ "Unexpected value: " ++ pprint val
->>>>>>> 9f91468e
+  atom -> (
+    "-- Unexpected prettyVal argument, falling back to Haskell pretty-printer:"
+    <> hardline <> pretty atom)
 
 getValArrays :: Val -> [Array]
 getValArrays = undefined
