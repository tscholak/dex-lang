--- conflicted
+++ resolved
@@ -29,13 +29,9 @@
 import qualified LLVM.Transforms as P
 import qualified LLVM.Target as T
 import LLVM.Context
-<<<<<<< HEAD
 import Data.Int
-import Data.Time.Clock (getCurrentTime, diffUTCTime)
 import GHC.IO.FD
 import GHC.IO.Handle.FD
-=======
->>>>>>> 75c4cb68
 import System.IO
 import System.IO.Unsafe
 import System.IO.Temp
@@ -67,133 +63,64 @@
 
 -- === One-shot evaluation ===
 
-compileAndEval :: Logger [Output] -> L.Module -> String -> [LitVal] -> [BaseType] -> IO [LitVal]
+foreign import ccall "dynamic"
+  callFunPtr :: DexExecutable -> Int32 -> Ptr () -> Ptr () -> IO DexExitCode
+
+type DexExecutable = FunPtr (Int32 -> Ptr () -> Ptr () -> IO DexExitCode)
+type DexExitCode = Int
+
+compileAndEval :: Logger [Output] -> L.Module -> String
+               -> [LitVal] -> [BaseType] -> IO [LitVal]
 compileAndEval logger ast fname args resultTypes = do
-<<<<<<< HEAD
   withPipeToLogger logger $ \fd ->
     allocaBytes (length args * cellSize) $ \argsPtr ->
       allocaBytes (length resultTypes * cellSize) $ \resultPtr -> do
         storeLitVals argsPtr args
         evalTime <- compileOneOff logger ast fname $
-          checkedCallFunPtr False fd argsPtr resultPtr
+          checkedCallFunPtr fd argsPtr resultPtr
         logThis logger [EvalTime evalTime Nothing]
         loadLitVals resultPtr resultTypes
 
-compileAndBench :: Logger [Output] -> L.Module -> String -> [LitVal] -> [BaseType] -> IO [LitVal]
-compileAndBench logger ast fname args resultTypes = do
+compileAndBench :: Bool -> Logger [Output] -> L.Module -> String
+                -> [LitVal] -> [BaseType] -> IO [LitVal]
+compileAndBench shouldSyncCUDA logger ast fname args resultTypes = do
   withPipeToLogger logger $ \fd ->
     allocaBytes (length args * cellSize) $ \argsPtr ->
       allocaBytes (length resultTypes * cellSize) $ \resultPtr -> do
         storeLitVals argsPtr args
         compileOneOff logger ast fname $ \fPtr -> do
-          -- First warmup iteration, which we also use to get the results
-          void $ checkedCallFunPtr True fd argsPtr resultPtr fPtr
-          results <- loadLitVals resultPtr resultTypes
-          let run = do
-                time <- checkedCallFunPtr True fd argsPtr resultPtr fPtr
-                _benchResults <- loadLitVals resultPtr resultTypes
-                -- TODO: Free results!
-                return time
-          exampleDuration <- run
-          let timeBudget = 2 -- seconds
-          let benchRuns = (ceiling $ timeBudget / exampleDuration) :: Int
-          times <- forM [1..benchRuns] $ const run
-          let avgTime = sum times / (fromIntegral benchRuns)
-          logThis logger [EvalTime avgTime (Just benchRuns)]
+          ((avgTime, benchRuns, results), totalTime) <- measureSeconds $ do
+            -- First warmup iteration, which we also use to get the results
+            void $ checkedCallFunPtr fd argsPtr resultPtr fPtr
+            results <- loadLitVals resultPtr resultTypes
+            let run = do
+                  let (CInt fd') = fdFD fd
+                  exitCode <- callFunPtr fPtr fd' argsPtr resultPtr
+                  unless (exitCode == 0) $ throwIO $ Err RuntimeErr Nothing ""
+                  -- TODO: Free results!
+            exampleDuration <- snd <$> measureSeconds run
+            let timeBudget = 2 -- seconds
+            let benchRuns = (ceiling $ timeBudget / exampleDuration) :: Int
+            totalTime <- liftM snd $ measureSeconds $ do
+              forM_ [1..benchRuns] $ const run
+              when shouldSyncCUDA $ synchronizeCUDA
+            let avgTime = totalTime / (fromIntegral benchRuns)
+            return (avgTime, benchRuns, results)
+          logThis logger [EvalTime avgTime (Just (benchRuns, totalTime))]
           return results
 
-foreign import ccall "dynamic"
-  callFunPtr :: DexExecutable -> Int32 -> Ptr () -> Ptr () -> IO DexExitCode
-=======
-  allocaBytes (length args * cellSize) $ \argsPtr ->
-    allocaBytes (length resultTypes * cellSize) $ \resultPtr -> do
-      storeLitVals argsPtr args
-      evalTime <- compileOneOff logger ast fname $ checkedCallFunPtr argsPtr resultPtr
-      logThis logger [EvalTime evalTime Nothing]
-      loadLitVals resultPtr resultTypes
-
-compileAndBench :: Bool -> Logger [Output] -> L.Module -> String -> [LitVal] -> [BaseType] -> IO [LitVal]
-compileAndBench shouldSyncCUDA logger ast fname args resultTypes = do
-  allocaBytes (length args * cellSize) $ \argsPtr ->
-    allocaBytes (length resultTypes * cellSize) $ \resultPtr -> do
-      storeLitVals argsPtr args
-      compileOneOff logger ast fname $ \fPtr -> do
-        ((avgTime, benchRuns, results), totalTime) <- measureSeconds $ do
-          -- First warmup iteration, which we also use to get the results
-          void $ checkedCallFunPtr argsPtr resultPtr fPtr
-          results <- loadLitVals resultPtr resultTypes
-          let run = do
-                exitCode <- callFunPtr fPtr argsPtr resultPtr
-                unless (exitCode == 0) $ throwIO $ Err RuntimeErr Nothing ""
-                -- TODO: Free results!
-          exampleDuration <- snd <$> measureSeconds run
-          let timeBudget = 2 -- seconds
-          let benchRuns = (ceiling $ timeBudget / exampleDuration) :: Int
-          totalTime <- liftM snd $ measureSeconds $ do
-            forM_ [1..benchRuns] $ const run
-            when shouldSyncCUDA $ synchronizeCUDA
-          let avgTime = totalTime / (fromIntegral benchRuns)
-          return (avgTime, benchRuns, results)
-        logThis logger [EvalTime avgTime (Just (benchRuns, totalTime))]
-        return results
-
-foreign import ccall unsafe "dynamic"
-  callFunPtr :: DexExecutable -> Ptr () -> Ptr () -> IO DexExitCode
->>>>>>> 75c4cb68
-
-type DexExecutable = FunPtr (Int32 -> Ptr () -> Ptr () -> IO DexExitCode)
-type DexExitCode = Int
-
-<<<<<<< HEAD
 withPipeToLogger :: Logger [Output] -> (FD -> IO a) -> IO a
 withPipeToLogger logger writeAction = do
   snd <$> withPipe
     (\h -> readStream h $ \s -> logThis logger [TextOut s])
     (\h -> handleToFd h >>= writeAction)
 
-withPipe :: (Handle -> IO a) -> (Handle -> IO b) -> IO (a, b)
-withPipe readAction writeAction = do
-  (readHandle, writeHandle) <- createPipe
-  readResult  <- forkWithResult $ readAction  readHandle
-  writeResult <- forkWithResult $ writeAction writeHandle
-  y <- writeResult <* hClose writeHandle
-  x <- readResult  <* hClose readHandle
-  return (x, y)
-
-forkWithResult :: IO a -> IO (IO a)
-forkWithResult action = do
-  resultMVar <- newEmptyMVar
-  void $ forkIO $ catch (do result <- action
-                            putMVar resultMVar $ Right result)
-                        (\e -> putMVar resultMVar $ Left (e::SomeException))
-  return $ do
-    result <- takeMVar resultMVar
-    case result of
-      Left e -> E.throw e
-      Right result' -> return result'
-
-readStream :: Handle -> (String -> IO ()) -> IO ()
-readStream h action = go
-  where
-    go :: IO ()
-    go = do
-      eof <- hIsEOF h
-      unless eof $ hGetLine h >>= action >> go
-
-checkedCallFunPtr :: Bool -> FD -> Ptr () -> Ptr () -> DexExecutable -> IO Double
-checkedCallFunPtr sync fd argsPtr resultPtr fPtr = do
+checkedCallFunPtr :: FD -> Ptr () -> Ptr () -> DexExecutable -> IO Double
+checkedCallFunPtr fd argsPtr resultPtr fPtr = do
   let (CInt fd') = fdFD fd
-  t1 <- getCurrentTime
-  exitCode <- callFunPtr fPtr fd' argsPtr resultPtr
-  when sync $ synchronizeCUDA
-  t2 <- getCurrentTime
-=======
-checkedCallFunPtr :: Ptr () -> Ptr () -> DexExecutable -> IO Double
-checkedCallFunPtr argsPtr resultPtr fPtr = do
   (exitCode, duration) <- measureSeconds $ do
-    exitCode <- callFunPtr fPtr argsPtr resultPtr
+    exitCode <- callFunPtr fPtr fd' argsPtr resultPtr
     return exitCode
->>>>>>> 75c4cb68
   unless (exitCode == 0) $ throwIO $ Err RuntimeErr Nothing ""
   return duration
 
@@ -480,4 +407,35 @@
         [ ((L.FloatAlign,   w), L.AlignmentInfo w w) | w <- [32, 64] ] ++
         [ ((L.VectorAlign,  w), L.AlignmentInfo w w) | w <- [16, 32, 64, 128] ]
     , L.nativeSizes    = Just $ S.fromList [16, 32, 64]
-    }+    }
+
+-- ==== unix pipe utilities ===
+
+withPipe :: (Handle -> IO a) -> (Handle -> IO b) -> IO (a, b)
+withPipe readAction writeAction = do
+  (readHandle, writeHandle) <- createPipe
+  readResult  <- forkWithResult $ readAction  readHandle
+  writeResult <- forkWithResult $ writeAction writeHandle
+  y <- writeResult <* hClose writeHandle
+  x <- readResult  <* hClose readHandle
+  return (x, y)
+
+forkWithResult :: IO a -> IO (IO a)
+forkWithResult action = do
+  resultMVar <- newEmptyMVar
+  void $ forkIO $ catch (do result <- action
+                            putMVar resultMVar $ Right result)
+                        (\e -> putMVar resultMVar $ Left (e::SomeException))
+  return $ do
+    result <- takeMVar resultMVar
+    case result of
+      Left e -> E.throw e
+      Right result' -> return result'
+
+readStream :: Handle -> (String -> IO ()) -> IO ()
+readStream h action = go
+  where
+    go :: IO ()
+    go = do
+      eof <- hIsEOF h
+      unless eof $ hGetLine h >>= action >> go