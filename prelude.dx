
'## Dex prelude

'Runs before every Dex program unless an alternative is provided with `--prelude`.

'Wrappers around primitives

Unit = %UnitType
Type = %TyKind
Effects = %EffKind
Fields = %LabeledRowKind

Int64 = %Int64
Int32 = %Int32
Float64 = %Float64
Float32 = %Float32

Word8 = %Word8
Byte = Word8
Char = Byte

Int = Int32
Float = Float32

def internalCast (b:Type) (x:a) : b = %cast b x

def F64ToF (x : Float64) : Float   = internalCast _ x
def F32ToF (x : Float32) : Float   = internalCast _ x
def FToF64 (x : Float)   : Float64 = internalCast _ x
def FToF32 (x : Float)   : Float32 = internalCast _ x
def I64ToI (x : Int64)   : Int     = internalCast _ x
def I32ToI (x : Int32)   : Int     = internalCast _ x
def W8ToI  (x : Word8)   : Int     = internalCast _ x
def IToI64 (x : Int)     : Int64   = internalCast _ x
def IToI32 (x : Int)     : Int32   = internalCast _ x
def IToW8  (x : Int)     : Word8   = internalCast _ x
def IToF (x:Int) : Float = internalCast _ x
def FToI (x:Float) : Int = internalCast _ x

interface Add a:Type where
  add : a -> a -> a
  sub : a -> a -> a
  zero : a

def (+)  (d:Add a) ?=> : a -> a -> a = add
def (-)  (d:Add a) ?=> : a -> a -> a = sub

instance float64Add : Add Float64 where
  add = \x:Float64 y:Float64. %fadd x y
  sub = \x:Float64 y:Float64. %fsub x y
  zero = FToF64 0.0

instance float32Add : Add Float32 where
  add = \x:Float32 y:Float32. %fadd x y
  sub = \x:Float32 y:Float32. %fsub x y
  zero = FToF32 0.0

instance int64Add : Add Int64 where
  add = \x:Int64 y:Int64. %iadd x y
  sub = \x:Int64 y:Int64. %isub x y
  zero = IToI64 0

instance int32Add : Add Int32 where
  add = \x:Int32 y:Int32. %iadd x y
  sub = \x:Int32 y:Int32. %isub x y
  zero = IToI32 0

instance word8Add : Add Word8 where
  add = \x:Word8 y:Word8. %iadd x y
  sub = \x:Word8 y:Word8. %isub x y
  zero = IToW8 0

instance unitAdd : Add Unit where
  add = \x y. ()
  sub = \x y. ()
  zero = ()

instance tabAdd : Add a ?=> Add (n=>a) where
  add = \xs ys. for i. xs.i + ys.i
  sub = \xs ys. for i. xs.i - ys.i
  zero = for _. zero

interface Mul a:Type where
  mul : a -> a -> a
  one : a

def (*) (d:Mul a) ?=> : a -> a -> a = mul

instance float64Mul : Mul Float64 where
  mul = \x:Float64 y:Float64. %fmul x y
  one = FToF64 1.0

instance float32Mul : Mul Float32 where
  mul = \x:Float32 y:Float32. %fmul x y
  one = FToF32 1.0

instance int64Mul : Mul Int64 where
  mul = \x:Int64 y:Int64. %imul x y
  one = IToI64 1

instance int32Mul : Mul Int32 where
  mul = \x:Int32 y:Int32. %imul x y
  one = IToI32 1

instance word8Mul : Mul Word8 where
  mul = \x:Word8 y:Word8. %imul x y
  one = IToW8 1

instance unitMul : Mul Unit where
  mul = \x y. ()
  one = ()


interface Integral a:Type where
  idiv: a->a->a
  rem: a->a->a

instance int64Integral : Integral Int64 where
  idiv = \x:Int64 y:Int64. %idiv x y
  rem  = \x:Int64 y:Int64. %irem x y

instance int32Integral : Integral Int32 where
  idiv = \x:Int32 y:Int32. %idiv x y
  rem  = \x:Int32 y:Int32. %irem x y

instance word8Integral  : Integral Word8  where
  idiv = \x:Word8  y:Word8.  %idiv x y
  rem  = \x:Word8  y:Word8.  %irem x y


interface Fractional a:Type where
  divide : a -> a -> a

instance float64Fractional : Fractional Float64 where
  divide = \x:Float64 y:Float64. %fdiv x y

instance float32Fractional : Fractional Float32 where
  divide = \x:Float32 y:Float32. %fdiv x y

'Basic polymorphic functions and types

def (&) (a:Type) (b:Type) : Type = %PairType a b
def (,) (x:a) (y:b) : (a & b) = %pair x y
def fst (p: (a & b)) : a = %fst p
def snd (p: (a & b)) : b = %snd p
def swap (p:(a&b)) : (b&a) = (snd p, fst p)

def (<<<) (f: b -> c) (g: a -> b) : a -> c = \x. f (g x)
def (>>>) (g: a -> b) (f: b -> c) : a -> c = \x. f (g x)

flip : (a -> b -> c) -> (b -> a -> c) = \f x y. f y x
uncurry : (a -> b -> c) -> (a & b) -> c = \f (x,y). f x y
const : a -> b -> a = \x _. x

'Vector spaces

data VSpace a:Type = MkVSpace (Add a) (Float -> a -> a)

@superclass
def addFromVSpace (d:VSpace a) : Add a = case d of MkVSpace addDict _ -> addDict

def (.*)  (d:VSpace a) ?=> : Float -> a -> a = case d of MkVSpace _ scale -> scale
(*.)  : VSpace a ?=> a -> Float -> a = flip (.*)
def (/) (_:VSpace a) ?=> (v:a) (s:Float) : a = (divide 1.0 s) .* v
def neg (_:VSpace a) ?=> (v:a) : a = (-1.0) .* v

@instance floatVS : VSpace Float = MkVSpace float32Add (*)
@instance tabVS  : VSpace a ?=> VSpace (n=>a) = MkVSpace tabAdd \s xs. for i. s .* xs.i
@instance unitVS : VSpace Unit = MkVSpace unitAdd \s u. ()

'Bool type

data Bool =
  False
  True

def BToW8 (x : Bool) : Word8 =
  case x of
    False -> (IToW8 0)
    True  -> (IToW8 1)

def W8ToB (x : Word8) : Bool =
  t = True
  f = False
  %select x t f

def (&&) (x:Bool) (y:Bool) : Bool =
  x' = BToW8 x
  y' = BToW8 y
  W8ToB $ %and x' y'

def (||) (x:Bool) (y:Bool) : Bool =
  x' = BToW8 x
  y' = BToW8 y
  W8ToB $ %or x' y'

def not  (x:Bool) : Bool =
  x' = BToW8 x
  W8ToB $ %not x'

'Sum types

data Maybe a:Type =
  Nothing
  Just a

def isNothing (x:Maybe a) : Bool = case x of
  Nothing -> True
  Just _ -> False

data (|) a:Type b:Type =
  Left  a
  Right b

def select (p:Bool) (x:a) (y:a) : a = case p of
  True  -> x
  False -> y

def BToI (x:Bool) : Int  =
  case x of
    False -> 0
    True  -> 1

def BToF (x:Bool) : Float = IToF (BToI x)
def todo (a:Type) ?-> : a = %throwError a
def throw (a:Type) ?-> : a = %throwError a

'Effects

def Ref (r:Type) (a:Type) : Type = %Ref r a
def get  (ref:Ref h s)       : {State h} s    = %get  ref
def (:=) (ref:Ref h s) (x:s) : {State h} Unit = %put  ref x
def ask  (ref:Ref h r)       : {Read  h} r    = %ask  ref
def (+=) (ref:Ref h w) (x:w) : {Accum h} Unit = %tell ref x
def (!)  (ref:Ref h (n=>a)) (i:n) : Ref h a = %indexRef ref i
def fstRef (ref: Ref h (a & b)) : Ref h a = %fstRef ref
def sndRef (ref: Ref h (a & b)) : Ref h b = %sndRef ref

def withReader
      (eff:Effects) ?-> (a:Type) ?-> (r:Type) ?->
      (init:r) (action: (h:Type ?-> Ref h r -> {Read h|eff} a))
      : {|eff} a =
    def explicitAction (h':Type) (ref:Ref h' r) : {Read h'|eff} a = action ref
    %runReader init explicitAction

def withAccum
      (eff:Effects) ?-> (a:Type) ?-> (w:Type) ?->
      (action: (h:Type ?-> Ref h w -> {Accum h|eff} a))
      : {|eff} (a & w) =
    def explicitAction (h':Type) (ref:Ref h' w) : {Accum h'|eff} a = action ref
    %runWriter explicitAction

def withState
      (eff:Effects) ?-> (a:Type) ?-> (s:Type) ?->
      (init:s)
      (action: (h:Type ?-> Ref h s -> {State h |eff} a))
      : {|eff} (a & s) =
    def explicitAction (h':Type) (ref:Ref h' s) : {State h'|eff} a = action ref
    %runState init explicitAction

'Type classes

data Eq  a:Type = MkEq  (a -> a -> Bool)
data Ord a:Type = MkOrd (Eq a) (a -> a -> Bool) (a -> a -> Bool)  -- eq, gt, lt

@superclass
def eqFromOrd (d:Ord a) : Eq a = case d of MkOrd eq _ _ -> eq

def (==) (d:Eq a) ?=> (x:a) (y:a) : Bool = case d of MkEq eq -> eq x y
def (/=) (d:Eq a) ?=> (x:a) (y:a) : Bool = not $ x == y

def (>)  (d:Ord a) ?=> (x:a) (y:a) : Bool = case d of MkOrd _ gt _  -> gt x y
def (<)  (d:Ord a) ?=> (x:a) (y:a) : Bool = case d of MkOrd _ _  lt -> lt x y
def (<=) (d:Ord a) ?=> (x:a) (y:a) : Bool = x<y || x==y
def (>=) (d:Ord a) ?=> (x:a) (y:a) : Bool = x>y || x==y

@instance float64Eq : Eq Float64 = MkEq \x:Float64 y:Float64. W8ToB $ %feq x y
@instance float32Eq : Eq Float32 = MkEq \x:Float32 y:Float32. W8ToB $ %feq x y
@instance int64Eq   : Eq Int64   = MkEq \x:Int64   y:Int64.   W8ToB $ %ieq x y
@instance int32Eq   : Eq Int32   = MkEq \x:Int32   y:Int32.   W8ToB $ %ieq x y
@instance word8Eq   : Eq Word8   = MkEq \x:Word8   y:Word8.   W8ToB $ %ieq x y
@instance boolEq    : Eq Bool    = MkEq \x y. BToW8 x == BToW8 y
@instance unitEq    : Eq Unit    = MkEq \x y. True

@instance float64Ord : Ord Float64 = (MkOrd float64Eq (\x y. W8ToB $ %fgt x y)
                                                      (\x y. W8ToB $ %flt x y))
@instance float32Ord : Ord Float32 = (MkOrd float32Eq (\x y. W8ToB $ %fgt x y)
                                                      (\x y. W8ToB $ %flt x y))
@instance int64Ord   : Ord Int64   = (MkOrd int64Eq   (\x y. W8ToB $ %igt x y)
                                                      (\x y. W8ToB $ %ilt x y))
@instance int32Ord   : Ord Int32   = (MkOrd int32Eq   (\x y. W8ToB $ %igt x y)
                                                      (\x y. W8ToB $ %ilt x y))
@instance word8Ord   : Ord Word8   = (MkOrd word8Eq   (\x y. W8ToB $ %igt x y)
                                                      (\x y. W8ToB $ %ilt x y))
@instance unitOrd    : Ord Unit    = (MkOrd unitEq (\x y. False) (\x y. False))

@instance
def pairEq (eqA: Eq a)?=> (eqB: Eq b)?=> : Eq (a & b) = MkEq $
  \(x1,x2) (y1,y2). x1 == y1 && x2 == y2

@instance
def pairOrd (ordA: Ord a)?=> (ordB: Ord b)?=> : Ord (a & b) =
  pairGt = \(x1,x2) (y1,y2). x1 > y1 || (x1 == y1 && x2 > y2)
  pairLt = \(x1,x2) (y1,y2). x1 < y1 || (x1 == y1 && x2 < y2)
  MkOrd pairEq pairGt pairLt


-- TODO: accumulate using the True/&& monoid
@instance
def tabEq (n:Type) ?-> (eqA: Eq a) ?=> : Eq (n=>a) = MkEq $
  \xs ys.
    numDifferent : Float =
      snd $ withAccum \ref. for i.
        ref += (IToF (BToI (xs.i /= ys.i)))
    numDifferent == 0.0

'Transcencendental functions

interface Floating a:Type where
  exp    : a -> a
  exp2   : a -> a
  log    : a -> a
  log2   : a -> a
  log10  : a -> a
  log1p  : a -> a
  sin    : a -> a
  cos    : a -> a
  tan    : a -> a
  sinh   : a -> a
  cosh   : a -> a
  tanh   : a -> a
  floor  : a -> a
  ceil   : a -> a
  round  : a -> a
  sqrt   : a -> a
  pow    : a -> a -> a
  lgamma : a -> a

def lbeta (_ : Add a) ?=> (_ : Floating a) ?=> : a -> a -> a = \x y. lgamma x + lgamma y - lgamma (x + y)

-- Todo: better numerics for very large and small values.
-- Using %exp here to avoid circular definition problems.
def float32_sinh (x:Float32) : Float32 = %fdiv (%fsub (%exp x) (%exp (%fsub 0.0 x))) 2.0
def float32_cosh (x:Float32) : Float32 = %fdiv ((%exp x) + (%exp (%fsub 0.0 x))) 2.0
def float32_tanh (x:Float32) : Float32 = %fdiv (%fsub (%exp x) (%exp (%fsub 0.0 x))) ((%exp x) + (%exp (%fsub 0.0 x)))

-- Todo: unify this with float32 functions.
def float64_sinh (x:Float64) : Float64 = %fdiv (%fsub (%exp x) (%exp (%fsub (FToF64 0.0) x))) (FToF64 2.0)
def float64_cosh (x:Float64) : Float64 = %fdiv ((%exp x) + (%exp (%fsub (FToF64 0.0) x))) (FToF64 2.0)
def float64_tanh (x:Float64) : Float64 = %fdiv (%fsub (%exp x) (%exp (%fsub (FToF64 0.0) x))) ((%exp x) + (%exp (%fsub (FToF64 0.0) x)))


instance float64Floating : Floating Float64 where
  exp    = \x:Float64. %exp x
  exp2   = \x:Float64. %exp2   x
  log    = \x:Float64. %log    x
  log2   = \x:Float64. %log2   x
  log10  = \x:Float64. %log10  x
  log1p  = \x:Float64. %log1p  x
  sin    = \x:Float64. %sin    x
  cos    = \x:Float64. %cos    x
  tan    = \x:Float64. %tan    x
  sinh   = float64_sinh
  cosh   = float64_cosh
  tanh   = float64_tanh
  floor  = \x:Float64. %floor  x
  ceil   = \x:Float64. %ceil   x
  round  = \x:Float64. %round  x
  sqrt   = \x:Float64. %sqrt   x
  pow    = \x:Float64 y:Float64. %fpow x y
  lgamma = \x:Float64. %lgamma x

instance float32Floating : Floating Float32 where
  exp    = \x:Float32. %exp x
  exp2   = \x:Float32. %exp2   x
  log    = \x:Float32. %log    x
  log2   = \x:Float32. %log2   x
  log10  = \x:Float32. %log10  x
  log1p  = \x:Float32. %log1p  x
  sin    = \x:Float32. %sin    x
  cos    = \x:Float32. %cos    x
  tan    = \x:Float32. %tan    x
  sinh   = float32_sinh
  cosh   = float32_cosh
  tanh   = float32_tanh
  floor  = \x:Float32. %floor  x
  ceil   = \x:Float32. %ceil   x
  round  = \x:Float32. %round  x
  sqrt   = \x:Float32. %sqrt   x
  pow    = \x:Float32 y:Float32. %fpow x y
  lgamma = \x:Float32. %lgamma x

'Working with index sets

def Range (low:Int) (high:Int) : Type = %IntRange low high
def Fin (n:Int) : Type = Range 0 n
def ordinal (i:a) : Int = %toOrdinal i
def size (n:Type) : Int = %idxSetSize n
def unsafeFromOrdinal (n : Type) (i : Int) : n = %unsafeFromOrdinal n i

def fromOrdinal (n:Type) (i:Int) : n =
  case (0 <= i) && (i < size n) of
    True  -> unsafeFromOrdinal _ i
    False -> throw

def asidx (n:Type) ?-> (i:Int) : n = fromOrdinal n i
def (@) (i:Int) (n:Type) : n = fromOrdinal n i
def iota (n:Type) : n=>Int = for i. ordinal i

-- TODO: we want Eq and Ord for all index sets, not just `Fin n`
@instance
def finEq (n:Int) ?-> : Eq (Fin n) = MkEq \x y. ordinal x == ordinal y

@instance
def finOrd (n:Int) ?-> : Ord (Fin n) =
  MkOrd finEq (\x y. ordinal x > ordinal y) (\x y. ordinal x < ordinal y)

'Misc

pi : Float = 3.141592653589793

def id (x:a) : a = x
def dup (x:a) : (a & a) = (x, x)
def map (f:a->{|eff} b) (xs: n=>a) : {|eff} (n=>b) = for i. f xs.i
def zip (xs:n=>a) (ys:n=>b) : (n=>(a&b)) = for i. (xs.i, ys.i)
def unzip (xys:n=>(a&b)) : (n=>a & n=>b) = (map fst xys, map snd xys)
def fanout (n:Type) (x:a) : n=>a = for i. x
def sq (d:Mul a) ?=> (x:a) : a = x * x
def abs (_:Add a) ?=> (_:Ord a) ?=> (x:a) : a = select (x > zero) x (zero - x)
def mod (x:Int) (y:Int) : Int = rem (y + rem x y) y

def slice (xs:n=>a) (start:Int) (m:Type) : m=>a =
  for i. xs.(fromOrdinal _ (ordinal i + start))

def reindex (ixr: b -> a) (tab: a=>v) : b=>v = for i. tab.(ixr i)

def scan (init:a) (body:n->a->(a&b)) : (a & n=>b) =
  swap $ withState init \s. for i.
    c = get s
    (c', y) = body i c
    s := c'
    y

def fold (init:a) (body:(n->a->a)) : a = fst $ scan init \i x. (body i x, ())
def reduce (identity:a) (combine:(a->a->a)) (xs:n=>a) : a =
  -- `combine` should be a commutative and associative, and form a
  -- commutative monoid with `identity`
  -- TODO: implement with a parallelizable monoid-parameterized writer
  fold identity (\i c. combine c xs.i)

-- TODO: call this `scan` and call the current `scan` something else
def scan' (init:a) (body:n->a->a) : n=>a = snd $ scan init \i x. dup (body i x)
-- TODO: allow tables-via-lambda and get rid of this
def fsum (xs:n->Float) : Float = snd $ withAccum \ref. for i. ref += xs i
def sum  (_: Add v) ?=> (xs:n=>v) : v = reduce zero (+) xs
def prod (_: Mul v) ?=> (xs:n=>v) : v = reduce one  (*) xs
def mean (n:Type) ?-> (xs:n=>Float) : Float = sum xs / IToF (size n)
def std (xs:n=>Float) : Float = sqrt $ mean (map sq xs) - sq (mean xs)
def any (xs:n=>Bool) : Bool = reduce False (||) xs
def all (xs:n=>Bool) : Bool = reduce True  (&&) xs


def applyN (n:Int) (x:a) (f:a -> a) : a =
  snd $ withState x \ref. for _:(Fin n).
    ref := f (get ref)

def linspace (n:Type) (low:Float) (high:Float) : n=>Float =
  dx = (high - low) / IToF (size n)
  for i:n. low + IToF (ordinal i) * dx

def transpose (x:n=>m=>a) : m=>n=>a = for i j. x.j.i
def vdot (x:n=>Float) (y:n=>Float) : Float = fsum \i. x.i * y.i
def dot (_:VSpace v) ?=> (s:n=>Float) (vs:n=>v) : v = sum for j. s.j .* vs.j

-- matmul. Better symbol to use? `@`?
(**) : (l=>m=>Float) -> (m=>n=>Float) -> (l=>n=>Float) = \x y.
  y' = transpose y
  for i k. fsum \j. x.i.j * y'.k.j

(**.) : (n=>m=>Float) -> (m=>Float) -> (n=>Float) = \mat v. for i. vdot mat.i v
(.**) : (m=>Float) -> (n=>m=>Float) -> (n=>Float) = flip (**.)

def inner (x:n=>Float) (mat:n=>m=>Float) (y:m=>Float) : Float =
  fsum \(i,j). x.i * mat.i.j * y.j

'Functions for working with the pseudorandom number generator

-- TODO: newtype
Key = Int64

def hash (x:Key) (y:Int) : Key =
  y64 = IToI64 y
  %ffi threefry2x32 Int64 x y64
def newKey (x:Int) : Key = hash (IToI64 0) x
def splitKey (k:Key) : (Key & Key) = (hash k 0, hash k 1)
def splitKey3 (k:Key) : (Key & Key & Key) =
  (k1, k') = splitKey k
  (k2, k3) = splitKey k'
  (k1, k2, k3)

def many (f:Key->a) (k:Key) (i:n) : a = f (hash k (ordinal i))
def ixkey (k:Key) (i:n) : Key = hash k (ordinal i)
def ixkey2 (k:Key) (i:n) (j:m) : Key = hash (hash k (ordinal i)) (ordinal j)
def rand (k:Key) : Float = F64ToF $ %ffi randunif Float64 k
def randVec (n:Int) (f: Key -> a) (k: Key) : Fin n => a =
  for i:(Fin n). f (ixkey k i)

def randMat (n:Int) (m:Int) (f: Key -> a) (k: Key) : Fin n => Fin m => a =
  for i j. f (ixkey2 k i j)

def randn (k:Key) : Float =
  (k1, k2) = splitKey k
  u1 = rand k1
  u2 = rand k2
  sqrt ((-2.0) * log u1) * cos (2.0 * pi * u2)

def randIdx (n:Type) ?-> (k:Key) : n =
  unif = rand k
  fromOrdinal n $ FToI $ floor $ unif * IToF (size n)

-- TODO: Make this better...
def randInt (k:Key) : Int = (I64ToI k) `mod` 2147483647

def bern (p:Float) (k:Key) : Bool = rand k < p

def randnVec (n:Type) ?-> (k:Key) : n=>Float =
  for i. randn (ixkey k i)

'min / max etc

def minBy (_:Ord o) ?=> (f:a->o) (x:a) (y:a) : a = select (f x < f y) x y
def maxBy (_:Ord o) ?=> (f:a->o) (x:a) (y:a) : a = select (f x > f y) x y

def min (_:Ord o) ?=> (x1: o) -> (x2: o) : o = minBy id x1 x2
def max (_:Ord o) ?=> (x1: o) -> (x2: o) : o = maxBy id x1 x2

def minimumBy (_:Ord o) ?=> (f:a->o) (xs:n=>a) : a =
  reduce xs.(0@_) (minBy f) xs
def maximumBy (_:Ord o) ?=> (f:a->o) (xs:n=>a) : a =
  reduce xs.(0@_) (maxBy f) xs

def minimum (_:Ord o) ?=> (xs:n=>o) : o = minimumBy id xs
def maximum (_:Ord o) ?=> (xs:n=>o) : o = maximumBy id xs

def argmin (_:Ord o) ?=> (xs:n=>o) : n =
  zeroth = (0@_, xs.(0@_))
  compare = \(idx1, x1) (idx2, x2).
    select (x1 < x2) (idx1, x1) (idx2, x2)
  zipped = for i. (i, xs.i)
  fst $ reduce zeroth compare zipped

def clip (_:Ord a) ?=> ((low,high):(a&a)) (x:a) : a =
  min high $ max low x

'Automatic differentiation

-- TODO: add vector space constraints
def linearize (f:a->b) (x:a) : (b & a --o b) = %linearize f x
def jvp (f:a->b) (x:a) : a --o b = snd (linearize f x)
def transposeLinear (f:a --o b) : b --o a = %linearTranspose f

def vjp (f:a->b) (x:a) : (b & b --o a) =
  (y, df) = linearize f x
  (y, transposeLinear df)

def grad (f:a->Float) (x:a) : a = snd (vjp f x) 1.0

def deriv (f:Float->Float) (x:Float) : Float = jvp f x 1.0

def derivRev (f:Float->Float) (x:Float) : Float = snd (vjp f x) 1.0

interface HasAllClose a:Type where
  allclose : a -> a -> a -> a -> Bool

interface HasDefaultTolerance a:Type where
  atol : a
  rtol : a

def (~~) (_:HasAllClose a) ?=> (d:HasDefaultTolerance a) ?=> : a -> a -> Bool = allclose atol rtol

instance allCloseF32 : HasAllClose Float32 where
  allclose = \atol rtol x y. abs (x - y) <= (atol + rtol * abs y)

instance allCloseF64 : HasAllClose Float64 where
  allclose = \atol rtol x y. abs (x - y) <= (atol + rtol * abs y)

instance defaultToleranceF32 : HasDefaultTolerance Float32 where
  atol = FToF32 0.00001
  rtol = FToF32 0.0001

instance defaultToleranceF64 : HasDefaultTolerance Float64 where
  atol = FToF64 0.00000001
  rtol = FToF64 0.00001

instance allCloseTable : HasAllClose t ?=> HasDefaultTolerance t ?=> HasAllClose (n=>t) where
  allclose = \atol rtol a b. all for i:n. (a.i ~~ b.i)

instance defaultToleranceTable : (HasDefaultTolerance t) ?=> HasDefaultTolerance (n=>t) where
  atol = for i. atol
  rtol = for i. rtol


def checkDerivBase (f:Float->Float) (x:Float) : Bool =
  eps = 0.01
  ansFwd  = deriv    f x
  ansRev  = derivRev f x
  ansNumeric = (f (x + eps) - f (x - eps)) / (2. * eps)
  ansFwd ~~ ansNumeric && ansRev ~~ ansNumeric

def checkDeriv (f:Float->Float) (x:Float) : Bool =
  checkDerivBase f x && checkDerivBase (deriv f) x

'Control flow

def while
    (eff:Effects) ?->
    (cond: Unit -> {|eff} Bool)
    (body: Unit -> {|eff} Unit)
    : {|eff} Unit =
  cond' : Unit -> {|eff} Word8 = \_. BToW8 $ cond ()
  %while cond' body

'Vector support

-- TODO: Reenable vector suport once fixed-width types are supported.
-- def UNSAFEFromOrdinal (n : Type) (i : Int) : n = %unsafeAsIndex n i
--
-- VectorWidth = 4  -- XXX: Keep this synced with the constant defined in Array.hs
-- VectorFloat  = todo
--
-- def packVector (a : Float) (b : Float) (c : Float) (d : Float) : VectorFloat = %vectorPack a b c d
-- def indexVector (v : VectorFloat) (i : Fin VectorWidth) : Float = %vectorIndex v i
--
-- -- NB: Backends should be smart enough to optimize this to a vector load from v
-- def loadVector (v : (Fin VectorWidth)=>Float) : VectorFloat =
--   idx = Fin VectorWidth
--   (packVector v.(UNSAFEFromOrdinal idx 0)
--               v.(UNSAFEFromOrdinal idx 1)
--               v.(UNSAFEFromOrdinal idx 2)
--               v.(UNSAFEFromOrdinal idx 3))
-- def storeVector (v : VectorFloat) : (Fin VectorWidth)=>Float =
--   idx = Fin VectorWidth
--   [ indexVector v (UNSAFEFromOrdinal idx 0)
--   , indexVector v (UNSAFEFromOrdinal idx 1)
--   , indexVector v (UNSAFEFromOrdinal idx 2)
--   , indexVector v (UNSAFEFromOrdinal idx 3) ]
--
-- def broadcastVector (v : Float) : VectorFloat = packVector v v v v
--
-- @instance vectorFloatAdd : Add VectorFloat =
--   (MkAdd ( \x y. %vfadd x y )
--          ( \x y. %vfsub x y )
--          ( broadcastVector zero ))
-- @instance vectorFloatMul : Mul VectorFloat =
--   MkMul (\x y. %vfmul x y) $ packVector 1.0 1.0 1.0 1.0
-- @instance vectorFloatVSpace : VSpace VectorFloat =
--   MkVSpace vectorFloatAdd \x v. broadcastVector x * v

'Tiling

def Tile (n : Type) (m : Type) : Type = %IndexSlice n m

-- One can think of instances of `Tile n m` as injective functions `m -> n`,
-- with the special property that consecutive elements of m map to consecutive
-- elements of n. In this view (+>) is just function application, while ++>
-- is currying followed by function application. We cannot represent currying
-- in isolation, because `Tile n (Tile u v)` does not make sense, unlike `Tile n (u & v)`.
def (+>) (l : Type) ?-> (t:Tile n l) (i : l) : n = %sliceOffset t i
def (++>) (t : Tile n (u & v)) (i : u) : Tile n v = %sliceCurry t i

def tile  (l : Type) ?->
          (fTile : (t:(Tile n l) -> {|eff} l=>a))
          (fScalar : n -> {|eff} a) : {|eff} n=>a = %tiled fTile fScalar
def tile1 (n : Type) ?-> (l : Type) ?-> (m : Type) ?->
          (fTile : (t:(Tile n l) -> {|eff} m=>l=>a))
          (fScalar : n -> {|eff} m=>a) : {|eff} m=>n=>a = %tiledd fTile fScalar

-- TODO: This should become just `loadVector $ for i. arr.(t +> i)`
--       once we are able to eliminate temporary arrays. Until then, we inline for performance...
--def loadTile (t : Tile n (Fin VectorWidth)) (arr : n=>Float) : VectorFloat =
--  idx = Fin VectorWidth
--  (packVector arr.(t +> UNSAFEFromOrdinal idx 0)
--              arr.(t +> UNSAFEFromOrdinal idx 1)
--              arr.(t +> UNSAFEFromOrdinal idx 2)
--              arr.(t +> UNSAFEFromOrdinal idx 3))

'Numerical utilities

def logsumexp (x: n=>Float) : Float =
  m = maximum x
  m + (log $ sum for i. exp (x.i - m))

def logsoftmax (x: n=>Float) : n=>Float =
  lse = logsumexp x
  for i. x.i - lse

def softmax (x: n=>Float) : n=>Float =
  m = maximum x
  e =  for i. exp (x.i - m)
  s = sum e
  for i. e.i / s

def evalpoly (_:VSpace v) ?=> (coefficients:n=>v) (x:Float) : v =
  -- Evaluate a polynomial at x.  Same as Numpy's polyval.
  fold zero \i c. coefficients.i + x .* c


'Monoid

interface Monoid a:Type where
  mempty : a
  mcombine : a -> a -> a  -- can't use `<>` just for parser reasons?

(<>) : Monoid a ?=> a -> a -> a = mcombine

'Length-erased lists

data List a:Type =
  AsList n:Int foo:(Fin n => a)

instance monoidList : Monoid (List a) where
  mempty = AsList _ []
  mcombine = \x y.
    (AsList nx xs) = x
    (AsList ny ys) = y
    nz = nx + ny
    AsList _ $ for i:(Fin nz).
      i' = ordinal i
      case i' < nx of
        True  -> xs.(fromOrdinal _ i')
        False -> ys.(fromOrdinal _ (i' - nx))

'Isomorphisms

data Iso a:Type b:Type = MkIso { fwd: a -> b & bwd: b -> a }

def appIso (iso: Iso a b) (x:a) : b =
  (MkIso {fwd, bwd}) = iso
  fwd x

def flipIso (iso: Iso a b) : Iso b a =
  (MkIso {fwd, bwd}) = iso
  MkIso {fwd=bwd, bwd=fwd}

def revIso (iso: Iso a b) (x:b) : a = appIso (flipIso iso) x

idIso : Iso a a = MkIso {fwd=id, bwd=id}

def (&>>) (iso1: Iso a b) (iso2: Iso b c) : Iso a c =
  (MkIso {fwd=fwd1, bwd=bwd1}) = iso1
  (MkIso {fwd=fwd2, bwd=bwd2}) = iso2
  MkIso {fwd=(fwd1 >>> fwd2), bwd=(bwd1 <<< bwd2)}

def (<<&) (iso2: Iso b c) (iso1: Iso a b) : Iso a c = iso1 &>> iso2

-- Lens-like accessors
-- (note: #foo is an Iso {foo: a & ...b} (a & {&...b}))
def getAt  (iso: Iso a (b & c)) : a -> b = fst <<< appIso iso
def popAt  (iso: Iso a (b & c)) : a -> c = snd <<< appIso iso
def pushAt (iso: Iso a (b & c)) (x:b) (r:c) : a = revIso iso (x, r)
def setAt  (iso: Iso a (b & c)) (x:b) (r:a) : a =
  pushAt iso x $ popAt iso r

-- Prism-like accessors
-- (note: #?foo is an Iso {foo: a | ...b} (a | {|...b}))
def matchWith (iso: Iso a (b | c)) (x: a) : Maybe b =
  case appIso iso x of
    Left x -> Just x
    Right _ -> Nothing
def buildWith (iso: Iso a (b | c)) (x: b) : a = revIso iso $ Left x

swapPairIso : Iso (a & b) (b & a) =
  MkIso {fwd = \(a, b). (b, a), bwd = \(b, a). (a, b)}

-- Complement the focus of a lens-like isomorphism
exceptLens : Iso a (b & c) -> Iso a (c & b) = \iso. iso &>> swapPairIso

swapEitherIso : Iso (a | b) (b | a) =
  fwd = \x. case x of
    Left l -> Right l
    Right r -> Left r
  bwd = \x. case x of
    Left r -> Right r
    Right l -> Left l
  MkIso {fwd, bwd}

-- Complement the focus of a prism-like isomorphism
exceptPrism : Iso a (b | c) -> Iso a (c | b) = \iso. iso &>> swapEitherIso

-- Use a lens-like iso to split a 1d table into a 2d table
def overLens (iso: Iso a (b & c)) (tab: a=>v) : (b=>c=>v) =
  for i j. tab.(revIso iso (i, j))

-- Zipper isomorphisms to easily specify many record/variant fields:
-- #&foo is an Iso ({&...l} & {foo:a & ...r}) ({foo:a & ...l} & {&...r})
-- #|foo is an Iso ({|...l} | {foo:a | ...r}) ({foo:a | ...l} | {|...r})

-- Convert a record zipper isomorphism to a normal lens-like isomorphism
-- by using splitR &>> iso
splitR : Iso a ({&} & a) = MkIso {fwd=\x. ({}, x), bwd=\({}, x). x}

def overFields (iso: Iso ({&} & a) (b & c)) (tab: a=>v) : b=>c=>v =
  overLens (splitR &>> iso) tab

-- Convert a variant zipper isomorphism to a normal prism-like isomorphism
-- by using splitV &>> iso
splitV : Iso a ({|} | a) =
  MkIso {fwd=\x. Right x, bwd=\v. case v of Right x -> x}

def sliceFields (iso: Iso ({|} | a) (b | c)) (tab: a=>v) : b=>v =
  reindex (buildWith $ splitV &>> iso) tab

'## Strings and Characters

String : Type = List Char

CharPtr : Type = %CharPtr

<<<<<<< HEAD
interface Show a:Type where
  show : a -> String

-- TODO. This is ASCII code point. It really should be Int32 for Unicode codepoint
def codepoint (c:Char) : Int = W8ToI c

def showFloat' (x:Float) : String =
  (n, ptr) = %ffi showFloat (Int & CharPtr) x
  AsList n $ for i:(Fin n). %ptrLoad (%ptrOffset ptr (ordinal i))

def showInt' (x:Int) : String =
  (n, ptr) = %ffi showInt (Int & CharPtr) x
  AsList n $ for i:(Fin n). %ptrLoad (%ptrOffset ptr (ordinal i))

instance showFloat : Show Float where
  show = showFloat'
=======
-- TODO. This is ASCII code point. It really should be Int32 for Unicode codepoint 
def codepoint (c:Char) : Int8 = %codePoint c

@instance charEq  : Eq Char  = MkEq \x y. codepoint x == codepoint y
@instance charOrd : Ord Char = (MkOrd charEq (\x y. codepoint x > codepoint y)
                                             (\x y. codepoint x < codepoint y))

interface Show a:Type where
  show : a -> String

instance showInt32 : Show Int32 where
  show = \x: Int32.
    (n, ptr) = %ffi showInt32 (Int32 & CharPtr) x
    AsList n $ for i:(Fin n).
      MkChar $ %ptrLoad (%ptrOffset ptr (ordinal i))

instance showInt64 : Show Int64 where
  show = \x: Int64.
    (n, ptr) = %ffi showInt64 (Int32 & CharPtr) x
    AsList n $ for i:(Fin n).
      MkChar $ %ptrLoad (%ptrOffset ptr (ordinal i))

instance showFloat32 : Show Float32 where
  show = \x: Float32.
    (n, ptr) = %ffi showFloat32 (Int32 & CharPtr) x
    AsList n $ for i:(Fin n).
      MkChar $ %ptrLoad (%ptrOffset ptr (ordinal i))

instance showFloat64 : Show Float64 where
  show = \x: Float64.
    (n, ptr) = %ffi showFloat64 (Int32 & CharPtr) x
    AsList n $ for i:(Fin n).
      MkChar $ %ptrLoad (%ptrOffset ptr (ordinal i))
>>>>>>> 8abae5dd

instance showInt : Show Int where
  show = showInt'

-- pipe-like reverse function application
def (|>) (x:a) (f: a -> b) : b = f x

'## Floating point helper functions

def sign (x:Float) : Float =
  case x > 0.0 of
    True -> 1.0
    False -> case x < 0.0 of
      True -> -1.0
      False -> x

def copysign (a:Float) (b:Float) : Float =
  case b > 0.0 of
    True -> a
    False -> case b < 0.0 of
      True -> (-a)
      False -> 0.0

-- Todo: use IEEE floating-point builtins.
infinity = 1.0 / 0.0
nan      = 0.0 / 0.0

-- Todo: use IEEE floating-point builtins.
def isinf (x:Float) : Bool = (x == infinity) || (x == -infinity)
def isnan (x:Float) : Bool = not (x >= x && x <= x)

-- Todo: use IEEE-754R 5.11: Floating Point Comparison Relation cmpUnordered.
def either_is_nan (x:Float) (y:Float) : Bool = (isnan x) || (isnan y)


'## Trigonometric functions.

def atan_inner (x:Float) : Float =
  -- From "Computing accurate Horner form approximations to
  -- special functions in finite precision arithmetic"
  -- https://arxiv.org/abs/1508.03211
  -- Only accurate in the range [-1, 1]
  s = x * x
  r = 0.0027856871
  r = r * s - 0.0158660002
  r = r * s + 0.042472221
  r = r * s - 0.0749753043
  r = r * s + 0.106448799
  r = r * s - 0.142070308
  r = r * s + 0.199934542
  r = r * s - 0.333331466
  r = r * s
  r * x + x

def min_and_max (_: Ord a) ?=> (x:a) (y:a) : (a & a) =
  select (x < y) (x, y) (y, x)  -- get both with one comparison.

def atan2 (y:Float) (x:Float) : Float =
  -- Based off of the Tensorflow implementation at
  -- github.com/tensorflow/mlir-hlo/blob/master/lib/
  -- Dialect/mhlo/transforms/legalize_trigonometric_to_approximation.cc#L147
  -- With a fix to the nan propagation.
  abs_x = abs x
  abs_y = abs y
  (min_abs_x_y, max_abs_x_y) = min_and_max abs_x abs_y
  a = atan_inner (min_abs_x_y / max_abs_x_y)
  a = select (abs_x <= abs_y) ((pi / 2.0) -a) a
  a = select (x < 0.0) pi a
  t = select (x < 0.0) pi 0.0
  a = select (y == 0.0) t a
  t = select (x < 0.0) (3.0 * pi / 4.0) (pi / 4.0)
  a = select (isinf x && isinf y) t a  -- Handle infinite inputs.
  a = copysign a y
  select (either_is_nan x y) nan a  -- Propagate NaNs.

def atan (x:Float) : Float = atan2 x 1.0


'## Complex numbers

data Complex = MkComplex Float Float  -- real, imaginary

instance allCloseComplex : HasAllClose Complex where
  allclose = \atol rtol (MkComplex a b) (MkComplex c d). (a ~~ c) && (b ~~ d)

instance defaultToleranceComplex : HasDefaultTolerance Complex where
  atol = MkComplex atol atol
  rtol = MkComplex rtol rtol

@instance ComplexEq : Eq Complex =
  MkEq \(MkComplex a b) (MkComplex c d). (a == c) && (b == d)

instance ComplexAdd : Add Complex where
  add = \(MkComplex a b) (MkComplex c d). MkComplex (a + c) (b + d)
  sub = \(MkComplex a b) (MkComplex c d). MkComplex (a - c) (b - d)
  zero = MkComplex 0.0 0.0

instance ComplexMul : Mul Complex where
  mul = \(MkComplex a b) (MkComplex c d).
    MkComplex (a * c - b * d) (a * d + b * c)
  one = MkComplex 1.0 0.0

@instance complexVS : VSpace Complex =
  MkVSpace ComplexAdd \a:Float (MkComplex c d):Complex. MkComplex (a * c) (a * d)

-- Todo: Hook up to (/) operator.  Might require two-parameter VSpace.
def complex_division (MkComplex a b:Complex) (MkComplex c d:Complex): Complex =
  MkComplex ((a * c + b * d) / (c * c + d * d)) ((b * c - a * d) / (c * c + d * d))

def complex_exp (MkComplex a b:Complex) : Complex =
  expx = exp a
  MkComplex (expx * cos b) (expx * sin b)

def complex_exp2 (MkComplex a b:Complex) : Complex =
  exp2x = exp2 a
  b' = b * log 2.0
  MkComplex (exp2x * cos b') (exp2x * sin b')

def complex_conj (MkComplex a b:Complex) : Complex = MkComplex a (-b)
def complex_abs  (MkComplex a b:Complex) : Float = a * a + b * b
def complex_mag  (MkComplex a b:Complex) : Float = sqrt (a * a + b * b)
def complex_arg  (MkComplex a b:Complex) : Float = atan2 b a

complex_log   = \x:Complex. MkComplex (log (complex_mag x)) (complex_arg x)
complex_log2  = \x:Complex. (complex_log x) / log 2.0
complex_log10 = \x:Complex. (complex_log x) / log 10.0
complex_pow = \base:Complex power:Complex. complex_exp (power * complex_log base)

def complex_sqrt (MkComplex a b:Complex) : Complex =
  m = complex_mag $ MkComplex a b
  MkComplex (sqrt ((a + m) / 2.0)) (sign b * sqrt ((m - a) / 2.0))

def complex_sin  (MkComplex a b:Complex) : Complex = MkComplex (sin  a * cosh b) (cos   a * sinh b)
def complex_sinh (MkComplex a b:Complex) : Complex = MkComplex (sinh a *  cos b) (cosh  a * sin  b)
def complex_cos  (MkComplex a b:Complex) : Complex = MkComplex (cos  a * cosh b) (-sin  a * sinh b)
def complex_cosh (MkComplex a b:Complex) : Complex = MkComplex (cosh a *  cos b) (-sinh a * sin  b)
def complex_tan  (x:Complex) : Complex = complex_division (complex_sin  x) (complex_cos  x)
def complex_tanh (MkComplex a b:Complex) : Complex =
  num = MkComplex (sinh a * cos b) (cosh a * sin  b)
  den = MkComplex (cosh a * cos b) (sinh a * sin  b)
  complex_division num den

instance ComplexFractional : Fractional Complex where
  divide = complex_division

def complex_floor (MkComplex re im:Complex) : Complex =
  -- from "Complex Floor" by Eugene McDonnell
  -- https://www.jsoftware.com/papers/eem/complexfloor.htm
  fr = floor re
  fi = floor im
  x = re - fr
  y = im - fi
  case (x + y) < 1.0 of
    True -> MkComplex fr fi
    False -> case x >= y of
      True  -> MkComplex (fr + 1.0) fi
      False -> MkComplex fr (fi + 1.0)

complex_ceil =  \x:Complex. -(complex_floor (-x))
complex_round = \x:Complex. complex_floor $ MkComplex 0.5 0.0

complex_lgamma : Complex -> Complex = \x:Complex.
  todo  -- This one is pretty hairy.
        -- See https://cs.uwaterloo.ca/research/tr/1994/23/CS-94-23.pdf

def complex_log1p (x:Complex) : Complex =
  (MkComplex a b) = x
  case a == 0.0 of
    True -> x
    False ->
      u = x + MkComplex 1.0 0.0
      case a <= -1.0 of
        True -> complex_log u
        False -> divide ((complex_log u) * x) x

instance complexFloating : Floating Complex where
  exp    = complex_exp
  exp2   = complex_exp2
  log    = complex_log
  log2   = complex_log2
  log10  = complex_log10
  log1p  = complex_log1p
  sin    = complex_sin
  cos    = complex_cos
  tan    = complex_tan
  sinh   = complex_sinh
  cosh   = complex_cosh
  tanh   = complex_tanh
  floor  = complex_floor
  ceil   = complex_ceil
  round  = complex_round
  sqrt   = complex_sqrt
  pow    = complex_pow
  lgamma = complex_lgamma

'## Bitwise operations

-- TODO: type class like Haskell's `Bits`
def (<<) (x:Byte) (y:Int) : Byte = %shl x (IToW8 y)
def (>>) (x:Byte) (y:Int) : Byte = %shr x (IToW8 y)
def (.|.) (x:Byte) (y:Byte) : Byte = %or x y
def (.&.) (x:Byte) (y:Byte) : Byte = %and x y

'## Raw pointer operations

def Ptr (ty:Type) : Type = %makePtrType ty

def tabToPtr (n:Int) ?-> (xs:(Fin n)=>Float) : Ptr Float =
  %getPtr xs

def ptrToTab (n:Int) (ptr:Ptr Float) : Fin n => Float =
  for i:(Fin n). %ptrLoad (%ptrOffset ptr (ordinal i))

'## Misc

-- TODO: could make an `unsafeCastIndex` and this could avoid the runtime copy
-- TODO: safe (runtime-checked) and unsafe versions
def castTable (m:Type) (xs:n=>a) : m=>a =
  for i. xs.(fromOrdinal _ (ordinal i))

def toList (n:Type) ?-> (xs:n=>a) : List a =
  n' = size n
  AsList _ $ castTable (Fin n') xs

def tail (n:Type) ?-> (xs:n=>a) (start:Int) : List a =
  numElts = size n - start
  toList $ slice xs start (Fin numElts)

def padTo (n:Type) ?-> (m:Type) (x:a) (xs:n=>a) : (m=>a) =
  n' = size n
  for i.
    i' = ordinal i
    case i' < n' of
      True  -> xs.(i'@_)
      False -> x

def idivCeil (x:Int) (y:Int) : Int = idiv x y + BToI (rem x y /= 0)

def unsafeFromJust (x:Maybe a) : a = case x of Just x' -> x'

def anySat (f:a -> Bool) (xs:n=>a) : Bool = any (map f xs)

-- In Haskell this would just be `mapM`. The equivalent for us would be having
-- an exception effect.
def seqMaybes (xs : n=>Maybe a) : Maybe (n => a) =
  -- is it possible to implement this safely? (i.e. without using partial
  -- functions)
  case anySat isNothing xs of
    True  -> Nothing
    False -> Just $ map unsafeFromJust xs

def linearSearch (_:Eq a) ?=> (xs:n=>a) (query:a) : Maybe n =
  snd $ withState Nothing \ref. for i.
    case xs.i == query of
      True  -> ref := Just i
      False -> ()<|MERGE_RESOLUTION|>--- conflicted
+++ resolved
@@ -816,30 +816,8 @@
 
 CharPtr : Type = %CharPtr
 
-<<<<<<< HEAD
-interface Show a:Type where
-  show : a -> String
-
 -- TODO. This is ASCII code point. It really should be Int32 for Unicode codepoint
 def codepoint (c:Char) : Int = W8ToI c
-
-def showFloat' (x:Float) : String =
-  (n, ptr) = %ffi showFloat (Int & CharPtr) x
-  AsList n $ for i:(Fin n). %ptrLoad (%ptrOffset ptr (ordinal i))
-
-def showInt' (x:Int) : String =
-  (n, ptr) = %ffi showInt (Int & CharPtr) x
-  AsList n $ for i:(Fin n). %ptrLoad (%ptrOffset ptr (ordinal i))
-
-instance showFloat : Show Float where
-  show = showFloat'
-=======
--- TODO. This is ASCII code point. It really should be Int32 for Unicode codepoint 
-def codepoint (c:Char) : Int8 = %codePoint c
-
-@instance charEq  : Eq Char  = MkEq \x y. codepoint x == codepoint y
-@instance charOrd : Ord Char = (MkOrd charEq (\x y. codepoint x > codepoint y)
-                                             (\x y. codepoint x < codepoint y))
 
 interface Show a:Type where
   show : a -> String
@@ -848,29 +826,25 @@
   show = \x: Int32.
     (n, ptr) = %ffi showInt32 (Int32 & CharPtr) x
     AsList n $ for i:(Fin n).
-      MkChar $ %ptrLoad (%ptrOffset ptr (ordinal i))
+      %ptrLoad (%ptrOffset ptr (ordinal i))
 
 instance showInt64 : Show Int64 where
   show = \x: Int64.
     (n, ptr) = %ffi showInt64 (Int32 & CharPtr) x
     AsList n $ for i:(Fin n).
-      MkChar $ %ptrLoad (%ptrOffset ptr (ordinal i))
+      %ptrLoad (%ptrOffset ptr (ordinal i))
 
 instance showFloat32 : Show Float32 where
   show = \x: Float32.
     (n, ptr) = %ffi showFloat32 (Int32 & CharPtr) x
     AsList n $ for i:(Fin n).
-      MkChar $ %ptrLoad (%ptrOffset ptr (ordinal i))
+      %ptrLoad (%ptrOffset ptr (ordinal i))
 
 instance showFloat64 : Show Float64 where
   show = \x: Float64.
     (n, ptr) = %ffi showFloat64 (Int32 & CharPtr) x
     AsList n $ for i:(Fin n).
-      MkChar $ %ptrLoad (%ptrOffset ptr (ordinal i))
->>>>>>> 8abae5dd
-
-instance showInt : Show Int where
-  show = showInt'
+      %ptrLoad (%ptrOffset ptr (ordinal i))
 
 -- pipe-like reverse function application
 def (|>) (x:a) (f: a -> b) : b = f x
