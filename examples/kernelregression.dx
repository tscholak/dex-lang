import linalg
import plot

-- Conjugate gradients solver
<<<<<<< HEAD
def solve' (mat:m=>m=>Float) (b:m=>Float) : m=>Float =
=======
def solve {m} (mat:m=>m=>Float) (b:m=>Float) : m=>Float =
>>>>>>> b3a5935a
  x0 = for i:m. 0.0
  ax = mat **. x0
  r0 = b - ax
  (xOut, _, _) = fold (x0, r0, r0) $
     \s:m (x, r, p).
       ap = mat **. p
       alpha = vdot r r / vdot p ap
       x' = x + alpha .* p
       r' = r - alpha .* ap
       beta = vdot r' r' / (vdot r r + 0.000001)
       p' = r' + beta .* p
       (x', r', p')
  xOut

def chol_solve (l:LowerTriMat m Float) (b:m=>Float) : m=>Float =
    b' = forward_substitute l b
    u = transposeLowerToUpper l
    backward_substitute u b'

' # Kernel ridge regression

' To learn a function $f_{true}: \mathcal{X} \to \mathbb R$
from data $(x_1, y_1),\dots,(x_N, y_N)\in \mathcal{X}\times\mathbb R$,\
in kernel ridge regression the hypothesis takes the form
$f(x)=\sum_{i=1}^N \alpha_i k(x_i, x)$,\
where $k:\mathcal X \times \mathcal X \to \mathbb R$ is a positive semidefinite kernel function.\
The optimal coefficients are found by solving a linear system $\alpha=G^{-1}y$,\
where $G_{ij}:=k(x_i, x_j)+\delta_{ij}\lambda$, $\lambda>0$ and $y = (y_1,\dots,y_N)^\top\in\mathbb R^N$

-- Synthetic data
Nx = Fin 100
noise = 0.1
[k1, k2] = splitKey (newKey 0)

def trueFun (x:Float) : Float =
  x + sin (20.0 * x)

xs : Nx=>Float = for i. rand (ixkey k1 i)
ys : Nx=>Float = for i. trueFun xs.i + noise * randn (ixkey k2 i)

-- Kernel ridge regression
def regress {a} (kernel: a -> a -> Float) (xs: Nx=>a) (ys: Nx=>Float) : a -> Float =
    gram = for i j. kernel xs.i xs.j + select (i==j) 0.0001 0.0
    alpha = solve' gram ys
    predict = \x. sum for i. alpha.i * kernel xs.i x
    predict

def rbf (lengthscale:Float) (x:Float) (y:Float) : Float =
  exp (-0.5 * sq ((x - y) / lengthscale))

predict = regress (rbf 0.2) xs ys

-- Evaluation
Nxtest = Fin 1000
xtest : Nxtest=>Float = for i. rand (ixkey k1 i)
preds = map predict xtest

:html showPlot $ xyPlot xs ys
> <html output>

:html showPlot $ xyPlot xtest preds
> <html output>

' # Gaussian process regression

' GP regression (kriging) works in a similar way. Compared with kernel ridge regression, GP regression assumes Gaussian distributed prior. This, combined
with the Bayes rule, gives the variance of the prediction.

' In this implementation, the conjugate gradient solver is replaced with the
cholesky solver from `lib/linalg.dx` for efficiency.

def gp_regress (kernel: a -> a -> Float) (xs: n=>a) (ys: n=>Float)
    : (a -> (Float&Float)) =
    noise_var = 0.0001
    gram = for i j. kernel xs.i xs.j
    c = chol (gram + eye *. noise_var)
    alpha = chol_solve c ys
    predict = \x.
        k' = for i. kernel xs.i x
        mu = sum for i. alpha.i * k'.i
        alpha' = chol_solve c k'
        var = kernel x x + noise_var - sum for i. k'.i * alpha'.i
        (mu, var)
    predict

gp_predict = gp_regress (rbf 0.2) xs ys

(gp_preds, vars) = unzip (map gp_predict xtest)

:html showPlot $ xycPlot xtest gp_preds (map sqrt vars)
> <html output>

:html showPlot $ xyPlot xtest vars
> <html output><|MERGE_RESOLUTION|>--- conflicted
+++ resolved
@@ -1,12 +1,7 @@
-import linalg
 import plot
 
 -- Conjugate gradients solver
-<<<<<<< HEAD
-def solve' (mat:m=>m=>Float) (b:m=>Float) : m=>Float =
-=======
 def solve {m} (mat:m=>m=>Float) (b:m=>Float) : m=>Float =
->>>>>>> b3a5935a
   x0 = for i:m. 0.0
   ax = mat **. x0
   r0 = b - ax
@@ -20,11 +15,6 @@
        p' = r' + beta .* p
        (x', r', p')
   xOut
-
-def chol_solve (l:LowerTriMat m Float) (b:m=>Float) : m=>Float =
-    b' = forward_substitute l b
-    u = transposeLowerToUpper l
-    backward_substitute u b'
 
 ' # Kernel ridge regression
 
@@ -50,7 +40,7 @@
 -- Kernel ridge regression
 def regress {a} (kernel: a -> a -> Float) (xs: Nx=>a) (ys: Nx=>Float) : a -> Float =
     gram = for i j. kernel xs.i xs.j + select (i==j) 0.0001 0.0
-    alpha = solve' gram ys
+    alpha = solve gram ys
     predict = \x. sum for i. alpha.i * kernel xs.i x
     predict
 
@@ -68,36 +58,4 @@
 > <html output>
 
 :html showPlot $ xyPlot xtest preds
-> <html output>
-
-' # Gaussian process regression
-
-' GP regression (kriging) works in a similar way. Compared with kernel ridge regression, GP regression assumes Gaussian distributed prior. This, combined
-with the Bayes rule, gives the variance of the prediction.
-
-' In this implementation, the conjugate gradient solver is replaced with the
-cholesky solver from `lib/linalg.dx` for efficiency.
-
-def gp_regress (kernel: a -> a -> Float) (xs: n=>a) (ys: n=>Float)
-    : (a -> (Float&Float)) =
-    noise_var = 0.0001
-    gram = for i j. kernel xs.i xs.j
-    c = chol (gram + eye *. noise_var)
-    alpha = chol_solve c ys
-    predict = \x.
-        k' = for i. kernel xs.i x
-        mu = sum for i. alpha.i * k'.i
-        alpha' = chol_solve c k'
-        var = kernel x x + noise_var - sum for i. k'.i * alpha'.i
-        (mu, var)
-    predict
-
-gp_predict = gp_regress (rbf 0.2) xs ys
-
-(gp_preds, vars) = unzip (map gp_predict xtest)
-
-:html showPlot $ xycPlot xtest gp_preds (map sqrt vars)
-> <html output>
-
-:html showPlot $ xyPlot xtest vars
 > <html output>