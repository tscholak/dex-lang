'# Vector graphics library

Point : Type = (Float & Float)

data Geom =
  PointGeom
  Circle Float
  Rectangle Float Float  -- width, height
  Line Point

-- HTML color (no alpha)
-- TODO: replace with `Fin 3 => Word8` when we fix #348
HtmlColor : Type = (Word8 & Word8 & Word8)

def showHex (x:Int32) : String = unsafeIO \().
  (n, ptr) = %ffi showHex (Int32 & RawPtr) x
  stringFromCharPtr n (MkPtr ptr)

black : HtmlColor = (IToW8   0, IToW8   0, IToW8   0)
white : HtmlColor = (IToW8 255, IToW8 255, IToW8 255)
red   : HtmlColor = (IToW8 255, IToW8   0, IToW8   0)
green : HtmlColor = (IToW8   0, IToW8 255, IToW8   0)
blue  : HtmlColor = (IToW8   0, IToW8   0, IToW8 255)

GeomStyle : Type =
  { fillColor   : Maybe HtmlColor
  & strokeColor : Maybe HtmlColor
  & strokeWidth : Int }

defaultGeomStyle : GeomStyle =
  { fillColor   = Nothing
  , strokeColor = Just black
  , strokeWidth = 1 }

-- TODO: consider sharing attributes among a set of objects for efficiency
data Diagram = MkDiagram (List (GeomStyle & Point & Geom))

instance monoidDiagram : Monoid Diagram where
  mempty = MkDiagram mempty
  mcombine = \(MkDiagram d1) (MkDiagram d2). MkDiagram $ d1 <> d2

def concatDiagrams (diagrams:n=>Diagram) : Diagram =
  MkDiagram $ concat for i.
    (MkDiagram d) = diagrams.i
    d

-- TODO: arbitrary affine transformations. Our current representation of
-- rectangles and circles means we can only do scale/flip/rotate90.
-- Should we use lenses/isomorphisms for these instead?
def applyTransformation
      (transformPoint: Point -> Point)
      (transformGeom:  Geom -> Geom)
      (d:Diagram) : Diagram =
  (MkDiagram (AsList _ objs)) = d
  MkDiagram $ toList for i.
    (attr, p, geom) = objs.i
    (attr, transformPoint p, transformGeom geom)

flipY : Diagram -> Diagram =
  applyTransformation (\(x,y). (x, -y)) \geom. case geom of
    PointGeom     -> PointGeom
    Circle r      -> Circle r
    Rectangle w h -> Rectangle w h
    Line (x, y)   -> Line (x, -y)

def scale (s:Float) : (Diagram -> Diagram) =
  applyTransformation ( \(x,y). (s * x, s * y) ) \geom. case geom of
    PointGeom     -> PointGeom
    Circle r      -> Circle (s * r)
    Rectangle w h -> Rectangle (s * w) (s * h)
    Line (x, y)   -> Line (s * x, s * y)

def moveXY ((offX, offY) : Point) : (Diagram -> Diagram) =
  applyTransformation (\(x,y). (x + offX, y + offY) ) id

def singletonDefault (geom:Geom) : Diagram =
  MkDiagram $ toList [(defaultGeomStyle, (0.0, 0.0), geom)]

def pointDiagram               : Diagram = singletonDefault PointGeom
def circle (r:Float)           : Diagram = singletonDefault $ Circle r
def rect   (w:Float) (h:Float) : Diagram = singletonDefault $ Rectangle w h
def line   (p:Point)           : Diagram = singletonDefault $ Line p

def updateGeom (update: GeomStyle -> GeomStyle) (d:Diagram) : Diagram =
  (MkDiagram (AsList _ objs)) = d
  MkDiagram $ toList for i.
    (attr       , geoms) = objs.i
    (update attr, geoms)

def setFillColor   (c:HtmlColor) : Diagram -> Diagram = updateGeom $ setAt #fillColor   (Just c)
def setStrokeColor (c:HtmlColor) : Diagram -> Diagram = updateGeom $ setAt #strokeColor (Just c)
def setStrokeWidth (w:Int)       : Diagram -> Diagram = updateGeom $ setAt #strokeWidth w
def removeStroke                 : Diagram -> Diagram = updateGeom $ setAt #strokeColor Nothing
def removeFill                   : Diagram -> Diagram = updateGeom $ setAt #fillColor   Nothing

'## Serialization to SVG string

'Non-inlinable versions to improve compile times. (Non-inlined functions have to be monomorphic right now).

@noinline
def strCatUncurried ((xs,ys):(String & String)) : String = xs <> ys

def (<.>) (xs:String) (ys:String) : String = strCatUncurried (xs, ys)

def quote (s:String) : String = "\"" <.> s <.> "\""

@noinline
def strSpaceCatUncurried ((s1,s2):(String & String)) : String =
  s1 <.> " " <.> s2

def (<+>) (_:Show a) ?=> (_:Show b) ?=> (s1:a) (s2:b) : String =
  strSpaceCatUncurried ((show s1), (show s2))

def selfClosingBrackets (s:String) : String = "<" <.> s <.> "/>"

def tagBrackets (tag:String) (s:String) : String =
  "<" <.> tag <.> ">" <.> s <.> "</" <.> tag <.> ">"

@noinline
def tagBracketsAttrUncurried ((tag, attr, s):(String & String & String)) : String =
  "<" <.> tag <+> attr <.> ">" <.> s <.> "</" <.> tag <.> ">"

def tagBracketsAttr (tag:String) (attr:String) (s:String) : String =
  tagBracketsAttrUncurried (tag, attr, s)

<<<<<<< HEAD
def makeAttr (attr:String) (val:String) : String =
  attr <.> "=" <.> quote val
=======
def (<=>) (_:Show b) ?=> (attr:String) (val:b) : String =
  attr <.> str "=" <.> quote (show val)
>>>>>>> 269c26cc

def htmlColor(cs:HtmlColor) : String =
  (r, g, b) = cs
  "#" <> (showHex $ W8ToI r) <> (showHex $ W8ToI g) <> (showHex $ W8ToI b)

def optionalHtmlColor(c: Maybe HtmlColor) : String =
  case c of
    Nothing -> "none"
    Just c' -> htmlColor c'

@noinline
def attrString (attr:GeomStyle) : String =
<<<<<<< HEAD
  (  --  makeAttr "stroke"       (optionalHtmlColor$ getAt #strokeColor attr)
      makeAttr "fill"         (optionalHtmlColor$ getAt #fillColor   attr)
  <+> makeAttr "stroke-width" (show                 $ getAt #strokeWidth attr))
=======
  (  -- (str "stroke") <=> (optionalHtmlColorStr $ getAt #strokeColor attr)
      (str "fill") <=> (optionalHtmlColorStr $ getAt #fillColor   attr)
  <+> (str "stroke-width") <=> (getAt #strokeWidth attr))
>>>>>>> 269c26cc

def renderGeom (attr:GeomStyle) ((x,y):Point) (geom:Geom) : String =
  groupEle = \attr. tagBracketsAttr (str "g") (attrString attr)
  case geom of
    PointGeom ->
<<<<<<< HEAD
     pointAttr = setAt #fillColor (getAt #strokeColor attr) attr
     tagBracketsAttr "g" (attrString pointAttr) $ selfClosingBrackets $
       ("circle" <+>
        "cx=" <.> quote (show x) <.>
        "cy=" <.> quote (show y) <.>
        "r=\"1\"")
    Circle r ->
     tagBracketsAttr "g" (attrString attr) $ selfClosingBrackets $
       ("circle" <+>
        "cx=" <.> quote (show x) <.>
        "cy=" <.> quote (show y) <.>
        "r="  <.> quote (show r))
    Rectangle w h ->
     tagBracketsAttr "g" (attrString attr) $ selfClosingBrackets $
       ("rect" <+>
        "width="  <.> quote (show w) <.>
        "height=" <.> quote (show h) <.>
        "x="      <.> quote (show (x - (w/2.0))) <.>
        "y="      <.> quote (show (y - (h/2.0))))
=======
      pointAttr = setAt #fillColor (getAt #strokeColor attr) attr
      groupEle pointAttr $ selfClosingBrackets $
        (str "circle" <+>
         str "cx" <=> x <.>
         str "cy" <=> y <.>
         str "r=\"1\"")
    Circle r ->
      groupEle attr $ selfClosingBrackets $
        (str "circle" <+>
         str "cx" <=> x <.>
         str "cy" <=> y <.>
         str "r"  <=> r)
    Rectangle w h ->
      groupEle attr $ selfClosingBrackets $
        (str "rect" <+>
         str "width"  <=> w <.>
         str "height" <=> h <.>
         str "x"      <=> (x - (w/2.0)) <.>
         str "y"      <=> (y - (h/2.0)))
>>>>>>> 269c26cc

BoundingBox : Type = (Point & Point)

def renderSVG (d:Diagram) (bounds:BoundingBox) : String =
  ((xmin, ymin), (xmax, ymax)) = bounds
  imgWidth = 400.0
  scaleFactor = imgWidth / (xmax - xmin)
  imgHeight = (ymax - ymin) * scaleFactor
  imgXMin   =  xmin * scaleFactor
  imgYMin   = -ymax * scaleFactor
  (MkDiagram (AsList _ objs)) = d |> flipY |> scale scaleFactor
<<<<<<< HEAD
  viewBoxStr = makeAttr "viewBox" $
     (show (xmin * scaleFactor) <+> show (-(ymax * scaleFactor)) <+>
      show imgWidth <+> show imgHeight)
  svgAttr= (   makeAttr "width" (show imgWidth)
           <+> makeAttr "height" (show imgHeight)
           <+> viewBoxStr)
  tagBracketsAttr "svg" svgAttr$
=======
  svgAttrStr = (    str "width"   <=> imgWidth
                <+> str "height"  <=> imgHeight
                <+> str "viewBox" <=> (imgXMin <+> imgYMin <+> imgWidth <+> imgHeight))
  tagBracketsAttr (str "svg") svgAttrStr $
>>>>>>> 269c26cc
    concat for i.
      (attr, pos, geom) = objs.i
      renderGeom attr pos geom

'## Derived convenience methods and combinators

moveX : Float -> Diagram -> Diagram = \x. moveXY (x, 0.0)
moveY : Float -> Diagram -> Diagram = \y. moveXY (0.0, y)

-- mydiagram : Diagram =
--   (  (circle 7.0 |> moveXY (20.0, 20.0) |> setFillColor blue |> setStrokeColor red)
--   <> (circle 5.0 |> moveXY (40.0, 40.0))
--   <> (rect  10.0 20.0 |> moveXY (5.0, 10.0) |> setStrokeColor red)
--   <> (pointDiagram |> moveXY (15.0, 5.0) |> setStrokeColor red)
--   )

-- :html renderSVG mydiagram ((0.0, 0.0), (100.0, 50.0))<|MERGE_RESOLUTION|>--- conflicted
+++ resolved
@@ -123,13 +123,8 @@
 def tagBracketsAttr (tag:String) (attr:String) (s:String) : String =
   tagBracketsAttrUncurried (tag, attr, s)
 
-<<<<<<< HEAD
-def makeAttr (attr:String) (val:String) : String =
-  attr <.> "=" <.> quote val
-=======
 def (<=>) (_:Show b) ?=> (attr:String) (val:b) : String =
-  attr <.> str "=" <.> quote (show val)
->>>>>>> 269c26cc
+  attr <.> "=" <.> quote (show val)
 
 def htmlColor(cs:HtmlColor) : String =
   (r, g, b) = cs
@@ -142,61 +137,33 @@
 
 @noinline
 def attrString (attr:GeomStyle) : String =
-<<<<<<< HEAD
-  (  --  makeAttr "stroke"       (optionalHtmlColor$ getAt #strokeColor attr)
-      makeAttr "fill"         (optionalHtmlColor$ getAt #fillColor   attr)
-  <+> makeAttr "stroke-width" (show                 $ getAt #strokeWidth attr))
-=======
-  (  -- (str "stroke") <=> (optionalHtmlColorStr $ getAt #strokeColor attr)
-      (str "fill") <=> (optionalHtmlColorStr $ getAt #fillColor   attr)
-  <+> (str "stroke-width") <=> (getAt #strokeWidth attr))
->>>>>>> 269c26cc
+  (  -- "stroke"      <=> (optionalHtmlColor $ getAt #strokeColor attr)
+      ("fill"         <=> (optionalHtmlColor $ getAt #fillColor   attr))
+  <+> ("stroke-width" <=> (getAt #strokeWidth attr)))
 
 def renderGeom (attr:GeomStyle) ((x,y):Point) (geom:Geom) : String =
-  groupEle = \attr. tagBracketsAttr (str "g") (attrString attr)
+  groupEle = \attr. tagBracketsAttr "g" (attrString attr)
   case geom of
     PointGeom ->
-<<<<<<< HEAD
-     pointAttr = setAt #fillColor (getAt #strokeColor attr) attr
-     tagBracketsAttr "g" (attrString pointAttr) $ selfClosingBrackets $
-       ("circle" <+>
-        "cx=" <.> quote (show x) <.>
-        "cy=" <.> quote (show y) <.>
-        "r=\"1\"")
-    Circle r ->
-     tagBracketsAttr "g" (attrString attr) $ selfClosingBrackets $
-       ("circle" <+>
-        "cx=" <.> quote (show x) <.>
-        "cy=" <.> quote (show y) <.>
-        "r="  <.> quote (show r))
-    Rectangle w h ->
-     tagBracketsAttr "g" (attrString attr) $ selfClosingBrackets $
-       ("rect" <+>
-        "width="  <.> quote (show w) <.>
-        "height=" <.> quote (show h) <.>
-        "x="      <.> quote (show (x - (w/2.0))) <.>
-        "y="      <.> quote (show (y - (h/2.0))))
-=======
       pointAttr = setAt #fillColor (getAt #strokeColor attr) attr
       groupEle pointAttr $ selfClosingBrackets $
-        (str "circle" <+>
-         str "cx" <=> x <.>
-         str "cy" <=> y <.>
-         str "r=\"1\"")
+        ("circle" <+>
+         "cx" <=> x <.>
+         "cy" <=> y <.>
+         "r=\"1\"")
     Circle r ->
       groupEle attr $ selfClosingBrackets $
-        (str "circle" <+>
-         str "cx" <=> x <.>
-         str "cy" <=> y <.>
-         str "r"  <=> r)
+        ("circle" <+>
+         "cx" <=> x <.>
+         "cy" <=> y <.>
+         "r"  <=> r)
     Rectangle w h ->
       groupEle attr $ selfClosingBrackets $
-        (str "rect" <+>
-         str "width"  <=> w <.>
-         str "height" <=> h <.>
-         str "x"      <=> (x - (w/2.0)) <.>
-         str "y"      <=> (y - (h/2.0)))
->>>>>>> 269c26cc
+        ("rect" <+>
+         "width"  <=> w <.>
+         "height" <=> h <.>
+         "x"      <=> (x - (w/2.0)) <.>
+         "y"      <=> (y - (h/2.0)))
 
 BoundingBox : Type = (Point & Point)
 
@@ -208,20 +175,10 @@
   imgXMin   =  xmin * scaleFactor
   imgYMin   = -ymax * scaleFactor
   (MkDiagram (AsList _ objs)) = d |> flipY |> scale scaleFactor
-<<<<<<< HEAD
-  viewBoxStr = makeAttr "viewBox" $
-     (show (xmin * scaleFactor) <+> show (-(ymax * scaleFactor)) <+>
-      show imgWidth <+> show imgHeight)
-  svgAttr= (   makeAttr "width" (show imgWidth)
-           <+> makeAttr "height" (show imgHeight)
-           <+> viewBoxStr)
-  tagBracketsAttr "svg" svgAttr$
-=======
-  svgAttrStr = (    str "width"   <=> imgWidth
-                <+> str "height"  <=> imgHeight
-                <+> str "viewBox" <=> (imgXMin <+> imgYMin <+> imgWidth <+> imgHeight))
-  tagBracketsAttr (str "svg") svgAttrStr $
->>>>>>> 269c26cc
+  svgAttrStr = (    "width"   <=> imgWidth
+                <+> "height"  <=> imgHeight
+                <+> "viewBox" <=> (imgXMin <+> imgYMin <+> imgWidth <+> imgHeight))
+  tagBracketsAttr "svg" svgAttrStr $
     concat for i.
       (attr, pos, geom) = objs.i
       renderGeom attr pos geom
